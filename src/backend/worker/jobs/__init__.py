--- conflicted
+++ resolved
@@ -20,17 +20,10 @@
 _jobs: list[Job] = []
 
 def get_all_jobs():
-<<<<<<< HEAD
-    from worker.jobs import log_processor, role_checker, discord_refresh
+    from worker.jobs import log_processor, role_checker, discord_refresh, unban_players_checker
     if not _jobs:
         _jobs.extend(log_processor.get_jobs())
         _jobs.extend(role_checker.get_jobs())
         _jobs.extend(discord_refresh.get_jobs())
-=======
-    from worker.jobs import log_processor, role_checker, unban_players_checker
-    if not _jobs:
-        _jobs.extend(log_processor.get_jobs())
-        _jobs.extend(role_checker.get_jobs())
         _jobs.extend(unban_players_checker.get_jobs())
->>>>>>> 64778f8a
     return _jobs