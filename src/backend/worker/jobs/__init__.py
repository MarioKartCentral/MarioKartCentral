--- conflicted
+++ resolved
@@ -13,31 +13,13 @@
     ip_match_detection,
     persistent_cookie_detection,
     fingerprint_match_detection,
-    db_backup
+    db_backup,
+    close_tournament_registrations
 )
 
 _jobs: list[Job] = []
 
 def get_all_jobs():
-<<<<<<< HEAD
-=======
-    from worker.jobs import (
-        log_processor, 
-        role_checker, 
-        discord_refresh, 
-        unban_players_checker, 
-        ip_check, 
-        expired_token_check,
-        activity_queue_processor,
-        activity_compression,
-        vpn_detection,
-        ip_match_detection,
-        persistent_cookie_detection,
-        fingerprint_match_detection,
-        db_backup,
-        close_tournament_registrations
-    )
->>>>>>> a13b47f3
     if not _jobs:
         _jobs.extend(role_checker.get_jobs())
         _jobs.extend(discord_refresh.get_jobs())
