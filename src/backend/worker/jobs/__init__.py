--- conflicted
+++ resolved
@@ -20,15 +20,9 @@
 _jobs: list[Job] = []
 
 def get_all_jobs():
-<<<<<<< HEAD
-    from worker.jobs import log_processor, unban_players_checker
-    if not _jobs:
-        _jobs.extend(log_processor.get_jobs())
-        _jobs.extend(unban_players_checker.get_jobs())
-=======
-    from worker.jobs import log_processor, role_checker
+    from worker.jobs import log_processor, role_checker, unban_players_checker
     if not _jobs:
         _jobs.extend(log_processor.get_jobs())
         _jobs.extend(role_checker.get_jobs())
->>>>>>> 4e36317f
+        _jobs.extend(unban_players_checker.get_jobs())
     return _jobs