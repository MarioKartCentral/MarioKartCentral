from dataclasses import dataclass
from typing import Dict
from common.data.commands import Command, save_to_command_log
from common.data.models import *
from datetime import datetime, timezone


@dataclass
class GetUserDataFromEmailCommand(Command[UserLoginData | None]):
    email: str

    async def handle(self, db_wrapper, s3_wrapper):
        async with db_wrapper.connect(db_name='main', attach=["auth"], readonly=True) as db:
            query = '''
                SELECT a.user_id, u.player_id, a.password_hash, a.email_confirmed, a.force_password_reset
                FROM auth.user_auth a
                LEFT JOIN users u ON u.id = a.user_id
                WHERE a.email = :email
            '''
            async with db.execute(query, {"email": self.email}) as cursor:
                row = await cursor.fetchone()
                if not row:
                    return None
                user_id, player_id, password_hash, email_conf_int, force_pw_int = row
        return UserLoginData(user_id, player_id, bool(email_conf_int), bool(force_pw_int), self.email, password_hash)

@dataclass
class GetUserDataFromIdCommand(Command[UserAccountInfo | None]):
    id: int

    async def handle(self, db_wrapper, s3_wrapper):
        async with db_wrapper.connect(db_name='main', attach=["auth"], readonly=True) as db:
            query = '''
                SELECT a.email_confirmed, a.force_password_reset, u.player_id
                FROM auth.user_auth a
                LEFT JOIN users u ON u.id = a.user_id
                WHERE a.user_id = :user_id
            '''
            async with db.execute(query, {"user_id": self.id}) as cursor:
                row = await cursor.fetchone()
                if not row:
                    return None
                email_confirmed, force_password_reset, player_id = row
        return UserAccountInfo(self.id, player_id, bool(email_confirmed), bool(force_password_reset))

@save_to_command_log
@dataclass
class CreateUserCommand(Command[UserAccountInfo]):
    email: str
    password_hash: str

    async def handle(self, db_wrapper, s3_wrapper):
        now = int(datetime.now(timezone.utc).timestamp())

        async with db_wrapper.connect(db_name='main', attach=["auth"]) as db:
            row = await db.execute_insert("INSERT INTO users(join_date) VALUES(:join_date)", {"join_date": now})
            if row is None or not row[0]:
                raise Problem("Failed to generate user ID from main table")
            user_id = int(row[0])

            insert_query = '''
                INSERT INTO auth.user_auth(user_id, email, password_hash, email_confirmed, force_password_reset)
                VALUES(:user_id, :email, :password_hash, 0, 0)
            '''
            await db.execute_insert(insert_query, {"user_id": user_id, "email": self.email, "password_hash": self.password_hash})
            await db.commit()

        return UserAccountInfo(user_id, None, False, False)

@dataclass
class GetPlayerIdForUserCommand(Command[int | None]):
    user_id: int

    async def handle(self, db_wrapper, s3_wrapper) -> int | None:
        async with db_wrapper.connect(db_name='main', readonly=True) as db:
            async with db.execute("SELECT player_id FROM users WHERE id = :user_id", {"user_id": self.user_id}) as cursor:
                row = await cursor.fetchone()
                if row is None:
                    raise Problem("User does not exist", status=404)

                player_id = row[0]
                return player_id if player_id is not None else None

@dataclass
class GetInvitesForPlayerCommand(Command[PlayerInvites]):
    player_id: int

    async def handle(self, db_wrapper, s3_wrapper) -> PlayerInvites:
        team_invites: list[TeamInvite] = []
        tournament_invites: list[TournamentInvite] = []
        async with db_wrapper.connect(readonly=True) as db:
<<<<<<< HEAD
            fetch_team_invites_query = '''
                SELECT i.id, i.date, i.is_bagger_clause, t.id, t.name, t.tag, t.color, r.id, r.name, r.tag, r.game, r.mode
                FROM team_transfers i
                JOIN team_rosters r ON i.roster_id = r.id
                JOIN teams t ON r.team_id = t.id
                WHERE i.player_id = :player_id AND i.is_accepted = 0
            '''
            async with db.execute(fetch_team_invites_query, {"player_id": self.player_id}) as cursor:
                async for (invite_id, date, is_bagger_clause, team_id, team_name, team_tag, team_color, roster_id, roster_name, roster_tag, game, mode) in cursor:
                    roster_name = roster_name or team_name
                    roster_tag = roster_tag or team_tag
                    invite = TeamInvite(invite_id, date, bool(is_bagger_clause), team_id, team_name, team_tag, team_color, roster_id, roster_name, roster_tag, game, mode)
                    team_invites.append(invite)

            fetch_tournament_invites_query = '''
                SELECT i.id, i.tournament_id, i.timestamp, i.is_bagger_clause, s.name, s.tag, s.color, t.name, t.game, t.mode
                FROM tournament_players i
                JOIN tournament_squads s ON i.squad_id = s.id
                JOIN tournaments t ON i.tournament_id = t.id
                WHERE i.is_invite = 1 AND i.player_id = :player_id
                AND t.registrations_open = 1
            '''
            async with db.execute(fetch_tournament_invites_query, {"player_id": self.player_id}) as cursor:
                async for (invite_id, tournament_id, timestamp, is_bagger_clause, squad_name, squad_tag, squad_color, tournament_name, game, mode) in cursor:
                    invite = TournamentInvite(invite_id, tournament_id, timestamp, bool(is_bagger_clause), squad_name, squad_tag, squad_color, tournament_name, game, mode)
                    tournament_invites.append(invite)
=======
            async with db.execute("""SELECT i.id, i.date, i.is_bagger_clause, t.id, t.name, t.tag, t.color, r.id, r.name, r.tag, r.game, r.mode
                                    FROM team_transfers i
                                    JOIN team_rosters r ON i.roster_id = r.id
                                    JOIN teams t ON r.team_id = t.id
                                    WHERE i.player_id = ? AND i.is_accepted = 0""", (self.player_id,)) as cursor:
                rows = await cursor.fetchall()
                for row in rows:
                    invite_id, date, is_bagger_clause, team_id, team_name, team_tag, team_color, roster_id, roster_name, roster_tag, game, mode = row
                    roster_name = roster_name if roster_name is not None else team_name
                    roster_tag = roster_tag if roster_tag is not None else team_tag
                    team_invites.append(TeamInvite(invite_id, date, bool(is_bagger_clause), team_id, team_name, team_tag,
                                                   team_color, roster_id, roster_name, roster_tag, game, mode))
            async with db.execute("""SELECT i.id, i.tournament_id, i.timestamp, i.is_bagger_clause, s.name, s.tag, s.color,
                                    t.name, t.game, t.mode
                                    FROM tournament_players i
                                    JOIN tournament_registrations s ON i.registration_id = s.id
                                    JOIN tournaments t ON i.tournament_id = t.id
                                    WHERE i.is_invite = 1 AND i.player_id = ?
                                    AND t.registrations_open = 1""", (self.player_id,)) as cursor:
                rows = await cursor.fetchall()
                for row in rows:
                    tournament_invites.append(TournamentInvite(*row))
>>>>>>> 9c27e100
        return PlayerInvites(self.player_id, team_invites, tournament_invites)
    
@dataclass
class ListUsersCommand(Command[UserList]):
    filter: UserFilter

    async def handle(self, db_wrapper, s3_wrapper):
        limit: int = 50
        offset: int = 0
        if self.filter.page is not None:
            offset = (self.filter.page - 1) * limit

        async with db_wrapper.connect(db_name='main', attach=["auth"], readonly=True) as db:
            # Single CTE query for paginated users and total count
            query = """
                WITH filtered_users AS (
                    SELECT u.id, u.player_id, u.join_date,
                           a.email, a.email_confirmed, a.force_password_reset,
                           p.name, p.country_code, p.is_hidden, p.is_shadow, p.is_banned, p.join_date as player_join_date
                    FROM users u
                    JOIN auth.user_auth a ON u.id = a.user_id
                    LEFT JOIN players p ON u.player_id = p.id
                    WHERE (:name_or_email IS NULL OR a.email LIKE '%' || :name_or_email || '%' OR p.name LIKE '%' || :name_or_email || '%')
                )
                SELECT fu.id, fu.player_id, fu.join_date,
                       fu.email, fu.email_confirmed, fu.force_password_reset,
                       fu.name, fu.country_code, fu.is_hidden, fu.is_shadow, fu.is_banned, fu.player_join_date,
                       (SELECT COUNT(*) FROM filtered_users) as total_count
                FROM filtered_users fu
                ORDER BY fu.id
                LIMIT :limit OFFSET :offset
            """
            users: list[UserInfo] = []
            user_count: int = 0
            async with db.execute(query, {"name_or_email": self.filter.name_or_email, "limit": limit, "offset": offset}) as cursor:
                async for row in cursor:
                    (user_id, player_id, join_date, email, email_confirmed_int, force_password_reset_int,
                     player_name, country_code, is_hidden_int, is_shadow_int, is_banned_int, player_join_date,
                     total_count) = row
                    
                    if user_count == 0:
                        user_count = total_count

                    player = None
                    if player_id is not None and player_name:
                        player = Player(player_id, player_name, country_code, bool(is_hidden_int), bool(is_shadow_int), bool(is_banned_int), player_join_date, None)
                    users.append(UserInfo(user_id, email, join_date, bool(email_confirmed_int), bool(force_password_reset_int), player))
        page_count = (user_count + limit - 1) // limit if user_count > 0 else 0
        return UserList(users, user_count, page_count)

@dataclass
class ViewUserCommand(Command[UserInfo]):
    user_id: int

    async def handle(self, db_wrapper, s3_wrapper):
        async with db_wrapper.connect(db_name='main', attach=["auth"], readonly=True) as db:
            query = """
                SELECT u.id, u.player_id, u.join_date,
                       a.email, a.email_confirmed, a.force_password_reset,
                       p.name, p.country_code, p.is_hidden, p.is_shadow, p.is_banned, p.join_date as pjd,
                       d.discord_id, d.username, d.discriminator, d.global_name, d.avatar
                FROM users u
                JOIN auth.user_auth a ON u.id = a.user_id
                LEFT JOIN players p ON u.player_id = p.id
                LEFT JOIN user_discords d ON u.id = d.user_id
                WHERE u.id = :user_id
            """
            async with db.execute(query, {"user_id": self.user_id}) as cursor:
                row = await cursor.fetchone()
                if not row:
                    raise Problem("User not found", status=404)
                (user_id, player_id, join_date, email, email_confirmed_int, force_password_reset_int, player_name,
                 country_code, is_hidden_int, is_shadow_int, is_banned_int, player_join_date, discord_id,
                 discord_username, discord_discriminator, discord_global_name, discord_avatar) = row
                player = None
                if player_id is not None and player_name:
                    discord = None
                    if discord_id is not None:
                        discord = Discord(discord_id, discord_username, discord_discriminator, discord_global_name, discord_avatar)
                    player = Player(player_id, player_name, country_code, bool(is_hidden_int), bool(is_shadow_int), bool(is_banned_int), player_join_date, discord)
                return UserInfo(user_id, email, join_date, bool(email_confirmed_int), bool(force_password_reset_int), player)

@dataclass
class EditUserCommand(Command[None]):
    mod_user_id: int
    user_id: int
    email: str
    password_hash: str | None
    email_confirmed: bool
    force_password_reset: bool

    async def handle(self, db_wrapper, s3_wrapper):
        async with db_wrapper.connect(db_name='main', attach=["auth"]) as db:
            exists_query = "SELECT EXISTS(SELECT 1 FROM users WHERE id = :user_id)"
            async with db.execute(exists_query, {"user_id": self.user_id}) as cursor:
                row = await cursor.fetchone()
                if not row or not row[0]:
                    raise Problem("User not found", status=404)
            # users should only be able to edit users lower in the role hierarchy
            # than them. editing yourself is an exception, since you are the same level in the
            # role hierarchy as yourself
            if self.mod_user_id != self.user_id:
                perm_query = """
                    WITH mh AS (SELECT MIN(r.position) AS pos FROM roles r JOIN user_roles ur ON r.id=ur.role_id WHERE ur.user_id=:mod_user_id),
                         uh AS (SELECT MIN(r.position) AS pos FROM roles r JOIN user_roles ur ON r.id=ur.role_id WHERE ur.user_id=:user_id)
                    SELECT EXISTS(SELECT 1 FROM mh JOIN uh WHERE uh.pos IS NULL OR mh.pos < uh.pos)
                """
                async with db.execute(perm_query, {"mod_user_id": self.mod_user_id, "user_id": self.user_id}) as cursor:
                    row = await cursor.fetchone()
                    if not row or not row[0]:
                        raise Problem("Cannot edit users higher/equal in the role hierarchy to yourself", status=403)

            # Email uniqueness check
            email_query = "SELECT EXISTS(SELECT 1 FROM auth.user_auth WHERE email = :email AND user_id != :user_id)"
            async with db.execute(email_query, {"email": self.email, "user_id": self.user_id}) as cursor:
                row = await cursor.fetchone()
                if row and row[0]:
                    raise Problem("Another user is already using this email", status=409)

            # Update user_auth with conditional password set conditionally
            update_query = """
                UPDATE auth.user_auth
                SET email = :email,
                    email_confirmed = :email_confirmed,
                    force_password_reset = :force_password_reset,
                    password_hash = CASE WHEN :update_password = 1 THEN :password_hash ELSE password_hash END
                WHERE user_id = :user_id
            """
            params: Dict[str, Any] = {
                "email": self.email,
                "email_confirmed": self.email_confirmed,
                "force_password_reset": self.force_password_reset,
                "update_password": 1 if self.password_hash else 0,
                "password_hash": self.password_hash or "",
                "user_id": self.user_id
            }
            await db.execute(update_query, params)
            await db.commit()<|MERGE_RESOLUTION|>--- conflicted
+++ resolved
@@ -89,34 +89,6 @@
         team_invites: list[TeamInvite] = []
         tournament_invites: list[TournamentInvite] = []
         async with db_wrapper.connect(readonly=True) as db:
-<<<<<<< HEAD
-            fetch_team_invites_query = '''
-                SELECT i.id, i.date, i.is_bagger_clause, t.id, t.name, t.tag, t.color, r.id, r.name, r.tag, r.game, r.mode
-                FROM team_transfers i
-                JOIN team_rosters r ON i.roster_id = r.id
-                JOIN teams t ON r.team_id = t.id
-                WHERE i.player_id = :player_id AND i.is_accepted = 0
-            '''
-            async with db.execute(fetch_team_invites_query, {"player_id": self.player_id}) as cursor:
-                async for (invite_id, date, is_bagger_clause, team_id, team_name, team_tag, team_color, roster_id, roster_name, roster_tag, game, mode) in cursor:
-                    roster_name = roster_name or team_name
-                    roster_tag = roster_tag or team_tag
-                    invite = TeamInvite(invite_id, date, bool(is_bagger_clause), team_id, team_name, team_tag, team_color, roster_id, roster_name, roster_tag, game, mode)
-                    team_invites.append(invite)
-
-            fetch_tournament_invites_query = '''
-                SELECT i.id, i.tournament_id, i.timestamp, i.is_bagger_clause, s.name, s.tag, s.color, t.name, t.game, t.mode
-                FROM tournament_players i
-                JOIN tournament_squads s ON i.squad_id = s.id
-                JOIN tournaments t ON i.tournament_id = t.id
-                WHERE i.is_invite = 1 AND i.player_id = :player_id
-                AND t.registrations_open = 1
-            '''
-            async with db.execute(fetch_tournament_invites_query, {"player_id": self.player_id}) as cursor:
-                async for (invite_id, tournament_id, timestamp, is_bagger_clause, squad_name, squad_tag, squad_color, tournament_name, game, mode) in cursor:
-                    invite = TournamentInvite(invite_id, tournament_id, timestamp, bool(is_bagger_clause), squad_name, squad_tag, squad_color, tournament_name, game, mode)
-                    tournament_invites.append(invite)
-=======
             async with db.execute("""SELECT i.id, i.date, i.is_bagger_clause, t.id, t.name, t.tag, t.color, r.id, r.name, r.tag, r.game, r.mode
                                     FROM team_transfers i
                                     JOIN team_rosters r ON i.roster_id = r.id
@@ -139,7 +111,6 @@
                 rows = await cursor.fetchall()
                 for row in rows:
                     tournament_invites.append(TournamentInvite(*row))
->>>>>>> 9c27e100
         return PlayerInvites(self.player_id, team_invites, tournament_invites)
     
 @dataclass
