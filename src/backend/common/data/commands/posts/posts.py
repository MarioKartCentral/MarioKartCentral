--- conflicted
+++ resolved
@@ -126,13 +126,8 @@
     series_id: int | None
     tournament_id: int | None
 
-<<<<<<< HEAD
     async def handle(self, db_wrapper: DBWrapper, s3_wrapper: S3Wrapper):
-        query = """SELECT p.id, p.title, p.is_public, p.is_global, p.creation_date, pl.id, pl.name, pl.country_code
-=======
-    async def handle(self, db_wrapper, s3_wrapper):
         query = """SELECT p.id, p.title, p.is_public, p.is_global, p.creation_date, pl.id, pl.name, pl.country_code, pl.is_banned
->>>>>>> a13b47f3
                     FROM posts p
                     LEFT JOIN players pl ON p.created_by = pl.id
                     WHERE p.id = :id
@@ -153,13 +148,8 @@
                 post_id, title, is_public, is_global, creation_date, player_id, player_name, player_country, player_banned = row
                 created_by = None
                 if player_id:
-<<<<<<< HEAD
-                    created_by = PlayerBasic(player_id, player_name, player_country)
+                    created_by = PlayerBasic(player_id, player_name, player_country, bool(player_banned))
         s3_body = await s3_wrapper.get_object(POST_BUCKET, f"{self.id}.json")
-=======
-                    created_by = PlayerBasic(player_id, player_name, player_country, bool(player_banned))
-        s3_body = await s3_wrapper.get_object(s3.POST_BUCKET, f"{self.id}.json")
->>>>>>> a13b47f3
         if not s3_body:
             raise Problem("Failed to get post S3 data")
         post_data = msgspec.json.decode(s3_body, type=PostS3Fields)
