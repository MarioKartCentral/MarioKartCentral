--- conflicted
+++ resolved
@@ -121,10 +121,10 @@
     request_id: int
 
 @dataclass
-<<<<<<< HEAD
 class UpdatePlayerNotesRequestData:
     notes: str
-=======
+
+@dataclass
 class ClaimPlayerRequestData:
     player_id: int
 
@@ -143,5 +143,4 @@
 @dataclass
 class MergePlayersRequestData:
     from_player_id: int
-    to_player_id: int
->>>>>>> 247f0ed4
+    to_player_id: int