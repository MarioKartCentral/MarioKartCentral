--- conflicted
+++ resolved
@@ -1271,7 +1271,6 @@
                     template_id, template_name, series_id = row
                     templates.append(TournamentTemplateMinimal(template_id, template_name, series_id))
             return templates
-<<<<<<< HEAD
 
 @dataclass
 class CreateTeamCommand(Command[None]):
@@ -1657,7 +1656,6 @@
             await db.execute("INSERT INTO team_members(roster_id, player_id, join_date) VALUES (?, ?, ?)", (roster_id, player_id, curr_time))
             if team_member_id:
                 await db.execute("UPDATE team_members SET leave_date = ? WHERE id = ?", (curr_time, team_member_id))
-=======
             
 
 @dataclass
@@ -1863,4 +1861,3 @@
                     await db.commit()
 
             return count
->>>>>>> b61f10b4
