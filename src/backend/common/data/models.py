--- conflicted
+++ resolved
@@ -365,7 +365,6 @@
 class TemplateFilter():
     series_id: int | None = None
 
-<<<<<<< HEAD
 @dataclass
 class RequestCreateTeamRequestData():
     name: str
@@ -506,7 +505,6 @@
 @dataclass
 class ApproveTransferRequestData():
     invite_id: int
-=======
 
 
 @dataclass
@@ -545,5 +543,4 @@
 
 @dataclass
 class MarkAsReadRequestData:
-    is_read: bool
->>>>>>> b61f10b4
+    is_read: bool