--- conflicted
+++ resolved
@@ -940,7 +940,6 @@
         )"""
     
 @dataclass
-<<<<<<< HEAD
 class Post(TableModel):
     id: int
     title: str
@@ -984,7 +983,6 @@
             post_id INTEGER NOT NULL REFERENCES posts(id),
             PRIMARY KEY (tournament_id, post_id)) WITHOUT ROWID"""
 
-=======
 class UserLogin(TableModel):
     id: int
     user_id: int
@@ -1065,7 +1063,6 @@
             is_vpn BOOLEAN NOT NULL,
             is_checked BOOLEAN NOT NULL,
             PRIMARY KEY(user_id, ip_address)) WITHOUT ROWID"""
->>>>>>> aa9ad1b7
     
 all_tables : list[type[TableModel]] = [
     Player, FriendCode, User, Session, UserDiscord, Role, Permission, UserRole, RolePermission, 
@@ -1077,8 +1074,4 @@
     TeamTransfer, TeamEdit, RosterEdit, FriendCodeEdit,
     UserSettings, Notifications, CommandLog, PlayerBans, PlayerBansHistorical,
     PlayerNameEdit, PlayerNotes, PlayerClaim, FilteredWords,
-<<<<<<< HEAD
-    Post, SeriesPost, TournamentPost]
-=======
-    UserLogin, AltFlag, UserAltFlag, UserIP]
->>>>>>> aa9ad1b7
+    Post, SeriesPost, TournamentPost, UserLogin, AltFlag, UserAltFlag, UserIP]