from abc import ABC, abstractmethod
from dataclasses import dataclass

class TableModel(ABC):
    @staticmethod
    @abstractmethod
    def get_create_table_command() -> str:
        pass

@dataclass
class Player(TableModel):
    id: int
    name: str
    country_code: str
    is_hidden: bool
    is_shadow: bool
    is_banned: bool
    join_date: int

    @staticmethod
    def get_create_table_command():
        return """CREATE TABLE IF NOT EXISTS players(
            id INTEGER PRIMARY KEY,
            name TEXT NOT NULL,
            country_code TEXT NOT NULL,
            is_hidden BOOLEAN NOT NULL,
            is_shadow BOOLEAN NOT NULL,
            is_banned BOOLEAN NOT NULL,
            join_date INTEGER NOT NULL DEFAULT 0
            )"""

@dataclass
class FriendCode(TableModel):
    id: int
    player_id: int
    type: str
    fc: str
    is_verified: bool
    is_primary: bool
    is_active: bool
    description: str
    creation_date: int

    @staticmethod
    def get_create_table_command():
        return """CREATE TABLE IF NOT EXISTS friend_codes(
            id INTEGER PRIMARY KEY,
            player_id INTEGER NOT NULL REFERENCES players(id),
            type TEXT NOT NULL,
            fc TEXT NOT NULL,
            is_verified BOOLEAN NOT NULL,
            is_primary BOOLEAN NOT NULL,
            is_active BOOLEAN NOT NULL,
            description TEXT,
            creation_date INTEGER NOT NULL
            )"""

@dataclass
class User(TableModel):
    id: int
    player_id: int
    email: str
    password_hash: str
    join_date: int

    @staticmethod
    def get_create_table_command():
        return """CREATE TABLE IF NOT EXISTS users(
            id INTEGER PRIMARY KEY,
            player_id INTEGER REFERENCES players(id),
            email TEXT UNIQUE,
            password_hash TEXT,
            join_date INTEGER NOT NULL DEFAULT 0)"""

@dataclass
class Session(TableModel):
    session_id: str
    user_id: int
    expires_on: int

    @staticmethod
    def get_create_table_command():
        return """CREATE TABLE IF NOT EXISTS sessions(
            session_id TEXT PRIMARY KEY NOT NULL,
            user_id INTEGER NOT NULL REFERENCES users(id),
            expires_on INTEGER NOT NULL) WITHOUT ROWID"""
    
@dataclass
class UserDiscord(TableModel):
    user_id: int
    discord_id: str
    username: str
    discriminator: str
    global_name: str | None
    avatar: str | None
    access_token: str
    token_expires_on: int
    refresh_token: str

    @staticmethod
    def get_create_table_command() -> str:
        return """CREATE TABLE IF NOT EXISTS user_discords(
        user_id INTEGER PRIMARY KEY REFERENCES users(id),
        discord_id TEXT NOT NULL,
        username TEXT NOT NULL,
        discriminator TEXT NOT NULL,
        global_name TEXT,
        avatar TEXT,
        access_token TEXT NOT NULL,
        token_expires_on INTEGER NOT NULL,
        refresh_token TEXT NOT NULL
        )"""

@dataclass
class Role(TableModel):
    id: int
    name: str
    position: int

    @staticmethod
    def get_create_table_command():
        return """CREATE TABLE IF NOT EXISTS roles(
            id INTEGER PRIMARY KEY,
            name TEXT NOT NULL,
            position INTEGER NOT NULL
            )"""

@dataclass
class Permission(TableModel):
    id: int
    name: str

    @staticmethod
    def get_create_table_command():
        return """CREATE TABLE IF NOT EXISTS permissions(
            id INTEGER PRIMARY KEY,
            name TEXT NOT NULL)"""

@dataclass
class UserRole(TableModel):
    user_id: int
    role_id: int
    expires_on: int | None

    @staticmethod
    def get_create_table_command():
        return """CREATE TABLE IF NOT EXISTS user_roles(
            user_id INTEGER NOT NULL REFERENCES users(id),
            role_id INTEGER NOT NULL REFERENCES roles(id),
            expires_on INTEGER,
            PRIMARY KEY (user_id, role_id)) WITHOUT ROWID"""

@dataclass
class RolePermission(TableModel):
    role_id: int
    permission_id: int
    is_denied: bool

    @staticmethod
    def get_create_table_command():
        return """CREATE TABLE IF NOT EXISTS role_permissions(
            role_id INTEGER NOT NULL REFERENCES roles(id),
            permission_id INTEGER NOT NULL REFERENCES permissions(id),
            is_denied BOOLEAN DEFAULT FALSE NOT NULL,
            PRIMARY KEY (role_id, permission_id)) WITHOUT ROWID"""

@dataclass
class TournamentSeries(TableModel):
    id: int
    name: str
    url: str
    display_order: int
    game: str
    mode: str
    is_historical: bool
    is_public: bool
    short_description: str
    logo: str | None
    organizer: str
    location: str | None

    @staticmethod
    def get_create_table_command():
        return """CREATE TABLE IF NOT EXISTS tournament_series(
            id INTEGER PRIMARY KEY,
            name TEXT NOT NULL,
            url TEXT UNIQUE,
            display_order INTEGER NOT NULL,
            game TEXT NOT NULL,
            mode TEXT NOT NULL,
            is_historical INTEGER NOT NULL,
            is_public INTEGER NOT NULL,
            short_description TEXT NOT NULL,
            logo TEXT,
            organizer TEXT NOT NULL,
            location TEXT
            )"""

@dataclass
class Tournament(TableModel):
    id: int
    name: str
    game: str
    mode: str
    series_id: int | None
    is_squad: bool
    registrations_open: bool
    date_start: int
    date_end: int
    use_series_description: bool
    series_stats_include: bool
    logo: str | None
    use_series_logo: bool
    url: str
    registration_deadline: int | None
    registration_cap: int | None
    teams_allowed: bool
    teams_only: bool
    team_members_only: bool
    min_squad_size: int | None
    max_squad_size: int | None
    squad_tag_required: bool
    squad_name_required: bool
    mii_name_required: bool
    host_status_required: bool
    checkins_enabled: bool
    checkins_open: bool
    min_players_checkin: int | None
    verification_required: bool
    verified_fc_required: bool
    is_viewable: bool
    is_public: bool
    is_deleted: bool
    show_on_profiles: bool
    require_single_fc: bool
    min_representatives: int | None
    bagger_clause_enabled: bool
    use_series_ruleset: bool
    organizer: str
    location: str | None

    @staticmethod
    def get_create_table_command():
        return """CREATE TABLE IF NOT EXISTS tournaments(
            id INTEGER PRIMARY KEY,
            name TEXT NOT NULL,
            game TEXT NOT NULL,
            mode TEXT NOT NULL,
            series_id INTEGER REFERENCES tournament_series(id),
            is_squad BOOLEAN NOT NULL,
            registrations_open BOOLEAN NOT NULL,
            date_start INTEGER NOT NULL,
            date_end INTEGER NOT NULL,
            use_series_description BOOLEAN NOT NULL,
            series_stats_include BOOLEAN NOT NULL,
            logo TEXT,
            use_series_logo BOOLEAN NOT NULL,
            url TEXT UNIQUE,
            registration_deadline INTEGER,
            registration_cap INTEGER,
            teams_allowed BOOLEAN NOT NULL,
            teams_only BOOLEAN NOT NULL,
            team_members_only BOOLEAN NOT NULL,
            min_squad_size INTEGER,
            max_squad_size INTEGER,
            squad_tag_required BOOLEAN NOT NULL,
            squad_name_required BOOLEAN NOT NULL,
            mii_name_required BOOLEAN NOT NULL,
            host_status_required BOOLEAN NOT NULL,
            checkins_enabled BOOLEAN NOT NULL,
            checkins_open BOOLEAN NOT NULL,
            min_players_checkin INTEGER,
            verification_required BOOLEAN NOT NULL,
            verified_fc_required BOOLEAN NOT NULL,
            is_viewable BOOLEAN NOT NULL,
            is_public BOOLEAN NOT NULL,
            is_deleted BOOLEAN NOT NULL,
            show_on_profiles BOOLEAN NOT NULL,
            require_single_fc BOOLEAN NOT NULL,
            min_representatives INTEGER,
            bagger_clause_enabled BOOLEAN NOT NULL,
            use_series_ruleset BOOLEAN DEFAULT 0 NOT NULL,
            organizer TEXT NOT NULL,
            location TEXT
            )"""

@dataclass
class TournamentTemplate(TableModel):
    id: int
    name: str
    series_id: int | None

    @staticmethod
    def get_create_table_command():
        return """CREATE TABLE IF NOT EXISTS tournament_templates(
            id INTEGER PRIMARY KEY,
            name TEXT NOT NULL,
            series_id INTEGER REFERENCES tournament_series(id))"""

@dataclass
class TournamentSquad(TableModel):
    id: int
    name: str | None
    tag: str | None
    color: int
    timestamp: int
    tournament_id: int
    is_registered: bool
    is_approved: bool

    @staticmethod
    def get_create_table_command():
        return """CREATE TABLE IF NOT EXISTS tournament_squads(
            id INTEGER PRIMARY KEY,
            name TEXT,
            tag TEXT,
            color INTEGER NOT NULL,
            timestamp INTEGER NOT NULL,
            tournament_id INTEGER NOT NULL REFERENCES tournaments(id),
            is_registered BOOLEAN NOT NULL,
            is_approved BOOLEAN DEFAULT FALSE NOT NULL
            )"""

@dataclass
class TournamentPlayer(TableModel):
    id: int
    player_id: int
    tournament_id: int
    squad_id: int | None
    is_squad_captain: bool
    timestamp: int
    is_checked_in: bool
    mii_name: str | None
    can_host: bool
    is_invite: bool
    selected_fc_id: int | None
    is_representative: bool
    is_bagger_clause: bool
    is_approved: bool

    @staticmethod
    def get_create_table_command():
        return """CREATE TABLE IF NOT EXISTS tournament_players(
            id INTEGER PRIMARY KEY,
            player_id INTEGER NOT NULL REFERENCES players(id),
            tournament_id INTEGER NOT NULL REFERENCES tournaments(id),
            squad_id INTEGER REFERENCES tournament_squads(id),
            is_squad_captain BOOLEAN NOT NULL,
            timestamp INTEGER NOT NULL,
            is_checked_in BOOLEAN NOT NULL,
            mii_name TEXT,
            can_host BOOLEAN NOT NULL,
            is_invite BOOLEAN NOT NULL,
            selected_fc_id INTEGER,
            is_representative BOOLEAN NOT NULL,
            is_bagger_clause BOOLEAN NOT NULL,
            is_approved BOOLEAN DEFAULT FALSE NOT NULL
            )"""
    
@dataclass
class TournamentSoloPlacements(TableModel):
    id: int
    tournament_id: int
    player_id: int
    placement: int
    placement_description: str | None
    placement_lower_bound: int | None
    is_disqualified: bool

    @staticmethod
    def get_create_table_command() -> str:
        return """CREATE TABLE IF NOT EXISTS tournament_solo_placements(
            id INTEGER PRIMARY KEY,
            tournament_id INTEGER NOT NULL REFERENCES tournaments(id),
            player_id INTEGER NOT NULL REFERENCES tournament_players(id),
            placement INTEGER,
            placement_description TEXT,
            placement_lower_bound INTEGER,
            is_disqualified BOOLEAN NOT NULL
        )"""
    
@dataclass
class TournamentSquadPlacements(TableModel):
    id: int
    tournament_id: int
    squad_id: int
    placement: int
    placement_description: str | None
    placement_lower_bound: int | None
    is_disqualified: bool

    @staticmethod
    def get_create_table_command() -> str:
        return """CREATE TABLE IF NOT EXISTS tournament_squad_placements(
            id INTEGER PRIMARY KEY,
            tournament_id INTEGER NOT NULL REFERENCES tournaments(id),
            squad_id INTEGER NOT NULL REFERENCES tournament_squads(id),
            placement INTEGER,
            placement_description TEXT,
            placement_lower_bound INTEGER,
            is_disqualified BOOLEAN NOT NULL
        )"""
    
@dataclass
class Team(TableModel):
    id: int
    name: str
    tag: str
    description: str
    creation_date: int
    language: str
    color: int
    logo: str | None
    approval_status: str
    is_historical: bool

    @staticmethod
    def get_create_table_command():
        return """CREATE TABLE IF NOT EXISTS teams(
            id INTEGER PRIMARY KEY,
            name TEXT NOT NULL,
            tag TEXT NOT NULL,
            description TEXT NOT NULL,
            creation_date INTEGER NOT NULL,
            language TEXT NOT NULL,
            color INTEGER NOT NULL,
            logo TEXT,
            approval_status TEXT NOT NULL,
            is_historical BOOLEAN NOT NULL
            )
            """

@dataclass
class TeamRoster(TableModel):
    id: int
    team_id: int
    game: str
    mode: str
    name: str | None
    tag: str | None
    creation_date: int
    is_recruiting: bool
    is_active: bool
    approval_status: str

    @staticmethod
    def get_create_table_command():
        return """CREATE TABLE IF NOT EXISTS team_rosters(
            id INTEGER PRIMARY KEY,
            team_id INTEGER NOT NULL REFERENCES teams(id),
            game TEXT NOT NULL,
            mode TEXT NOT NULL,
            name TEXT,
            tag TEXT,
            creation_date INTEGER NOT NULL,
            is_recruiting BOOLEAN NOT NULL,
            is_active BOOLEAN NOT NULL,
            approval_status STRING NOT NULL
            )
            """

@dataclass
class TeamMember(TableModel):
    id: int
    roster_id: int
    player_id: int
    join_date: int
    leave_date: int | None
    is_bagger_clause: bool

    @staticmethod
    def get_create_table_command():
        return """CREATE TABLE IF NOT EXISTS team_members(
            id INTEGER PRIMARY KEY,
            roster_id INTEGER NOT NULL REFERENCES team_rosters(id),
            player_id INTEGER NOT NULL REFERENCES players(id),
            join_date INTEGER NOT NULL,
            leave_date INTEGER,
            is_bagger_clause BOOLEAN NOT NULL
            )
            """

@dataclass
class TeamSquadRegistration(TableModel):
    roster_id: int
    squad_id: int
    tournament_id: int

    @staticmethod
    def get_create_table_command() -> str:
        return """CREATE TABLE IF NOT EXISTS team_squad_registrations(
            roster_id INTEGER NOT NULL,
            squad_id INTEGER NOT NULL,
            tournament_id INTEGER NOT NULL,
            PRIMARY KEY (roster_id, squad_id, tournament_id)
            ) WITHOUT ROWID
            """

@dataclass
class TeamRole(TableModel):
    id: int
    name: str
    position: int

    @staticmethod
    def get_create_table_command():
        return """CREATE TABLE IF NOT EXISTS team_roles(
            id INTEGER PRIMARY KEY,
            name TEXT NOT NULL,
            position INTEGER NOT NULL)"""
    
@dataclass
class TeamPermission(TableModel):
    id: int
    name: str

    @staticmethod
    def get_create_table_command():
        return """CREATE TABLE IF NOT EXISTS team_permissions(
            id INTEGER PRIMARY KEY,
            name TEXT NOT NULL)"""
    
@dataclass
class TeamRolePermission(TableModel):
    role_id: int
    permission_id: int
    is_denied: bool

    @staticmethod
    def get_create_table_command():
        return """CREATE TABLE IF NOT EXISTS team_role_permissions(
            role_id INTEGER NOT NULL REFERENCES team_roles(id),
            permission_id INTEGER NOT NULL REFERENCES team_permissions(id),
            is_denied BOOLEAN DEFAULT FALSE NOT NULL,
            PRIMARY KEY (role_id, permission_id)) WITHOUT ROWID"""

@dataclass
class UserTeamRole(TableModel):
    user_id: int
    role_id: int
    team_id: int
    expires_on: int | None

    @staticmethod
    def get_create_table_command() -> str:
        return """CREATE TABLE IF NOT EXISTS user_team_roles(
            user_id INTEGER NOT NULL REFERENCES users(id),
            role_id INTEGER NOT NULL REFERENCES team_roles(id),
            team_id INTEGER NOT NULL REFERENCES teams(id),
            expires_on INTEGER,
            PRIMARY KEY (user_id, role_id, team_id)
            ) WITHOUT ROWID
            """

@dataclass
class SeriesRole(TableModel):
    id: int
    name: str
    position: int

    @staticmethod
    def get_create_table_command() -> str:
        return """CREATE TABLE IF NOT EXISTS series_roles(
            id INTEGER PRIMARY KEY,
            name TEXT NOT NULL,
            position INTEGER NOT NULL)"""
    
@dataclass
class SeriesPermission(TableModel):
    id: int
    name: str

    @staticmethod
    def get_create_table_command():
        return """CREATE TABLE IF NOT EXISTS series_permissions(
            id INTEGER PRIMARY KEY,
            name TEXT NOT NULL)"""
    
@dataclass
class SeriesRolePermission(TableModel):
    role_id: int
    permission_id: int
    is_denied: bool

    @staticmethod
    def get_create_table_command():
        return """CREATE TABLE IF NOT EXISTS series_role_permissions(
            role_id INTEGER NOT NULL REFERENCES series_roles(id),
            permission_id INTEGER NOT NULL REFERENCES series_permissions(id),
            is_denied BOOLEAN DEFAULT FALSE NOT NULL,
            PRIMARY KEY (role_id, permission_id)) WITHOUT ROWID"""

@dataclass
class UserSeriesRole(TableModel):
    user_id: int
    role_id: int
    series_id: int
    expires_on: int | None

    @staticmethod
    def get_create_table_command() -> str:
        return """CREATE TABLE IF NOT EXISTS user_series_roles (
            user_id INTEGER NOT NULL REFERENCES users(id),
            role_id INTEGER NOT NULL REFERENCES series_roles(id),
            series_id INTEGER NOT NULL REFERENCES tournament_series(id),
            expires_on INTEGER,
            PRIMARY KEY (user_id, role_id, series_id)
            ) WITHOUT ROWID
            """
    
@dataclass
class TournamentRole(TableModel):
    id: int
    name: str
    position: int

    @staticmethod
    def get_create_table_command() -> str:
        return """CREATE TABLE IF NOT EXISTS tournament_roles(
            id INTEGER PRIMARY KEY,
            name TEXT NOT NULL,
            position INTEGER NOT NULL)"""
    
@dataclass
class TournamentPermission(TableModel):
    id: int
    name: str

    @staticmethod
    def get_create_table_command() -> str:
        return """CREATE TABLE IF NOT EXISTS tournament_permissions(
            id INTEGER PRIMARY KEY,
            name TEXT NOT NULL)"""
    
@dataclass
class TournamentRolePermission(TableModel):
    role_id: int
    permission_id: int
    is_denied: bool

    @staticmethod
    def get_create_table_command():
        return """CREATE TABLE IF NOT EXISTS tournament_role_permissions(
            role_id INTEGER NOT NULL REFERENCES tournament_roles(id),
            permission_id INTEGER NOT NULL REFERENCES tournament_permissions(id),
            is_denied BOOLEAN DEFAULT FALSE NOT NULL,
            PRIMARY KEY (role_id, permission_id)) WITHOUT ROWID"""
    
@dataclass
class UserTournamentRole(TableModel):
    user_id: int
    role_id: int
    tournament_id: int
    expires_on: int | None

    @staticmethod
    def get_create_table_command() -> str:
        return """CREATE TABLE IF NOT EXISTS user_tournament_roles (
            user_id INTEGER NOT NULL REFERENCES users(id),
            role_id INTEGER NOT NULL REFERENCES tournament_roles(id),
            tournament_id INTEGER NOT NULL REFERENCES tournaments(id),
            expires_on INTEGER,
            PRIMARY KEY (user_id, role_id, tournament_id)
            ) WITHOUT ROWID
            """

@dataclass
class TeamTransfer(TableModel):
    id: int
    player_id: int
    roster_id: int
    date: int
    is_bagger_clause: bool
    roster_leave_id: int
    is_accepted: bool
    approval_status: str

    @staticmethod
    def get_create_table_command() -> str:
        return """CREATE TABLE IF NOT EXISTS team_transfers (
            id INTEGER PRIMARY KEY,
            player_id INTEGER NOT NULL REFERENCES players(id),
            roster_id INTEGER REFERENCES team_rosters(id),
            date INTEGER NOT NULL,
            roster_leave_id INTEGER REFERENCES team_rosters(id),
            is_bagger_clause BOOLEAN NOT NULL,
            is_accepted BOOLEAN NOT NULL,
            approval_status TEXT NOT NULL
            )"""

@dataclass
class TeamEdit(TableModel):
    id: int
    team_id: int
<<<<<<< HEAD
    name: str | None
    tag: str | None
    date: int
    approval_status: str
=======
    old_name: str
    new_name: str
    old_tag: str
    new_tag: str
    date: int
    approval_status: str
    handled_by: int | None
>>>>>>> e83ec290

    @staticmethod
    def get_create_table_command() -> str:
        return """CREATE TABLE IF NOT EXISTS team_edits (
            id INTEGER PRIMARY KEY,
            team_id INTEGER NOT NULL REFERENCES teams(id),
            old_name TEXT NOT NULL,
            new_name TEXT NOT NULL,
            old_tag TEXT NOT NULL,
            new_tag TEXT NOT NULL,
            date INTEGER NOT NULL,
            approval_status TEXT NOT NULL,
            handled_by INTEGER REFERENCES players(id)
            )"""
    
@dataclass
class RosterEdit(TableModel):
    id: int
    roster_id: int
<<<<<<< HEAD
    name: str | None
    tag: str | None
    date: int
    approval_status: str
=======
    old_name: str
    new_name: str
    old_tag: str
    new_tag: str
    date: int
    approval_status: str
    handled_by: int | None
>>>>>>> e83ec290

    @staticmethod
    def get_create_table_command() -> str:
        return """CREATE TABLE IF NOT EXISTS roster_edits (
        id INTEGER PRIMARY KEY,
        roster_id INTEGER NOT NULL REFERENCES team_rosters(id),
        old_name TEXT NOT NULL,
        new_name TEXT NOT NULL,
        old_tag TEXT NOT NULL,
        new_tag TEXT NOT NULL,
        date INTEGER NOT NULL,
        approval_status TEXT NOT NULL,
        handled_by INTEGER REFERENCES players(id)
        )
        """

@dataclass
class FriendCodeEdit(TableModel):
    id: int
    fc_id: int
    old_fc: str | None
    new_fc: str | None
    is_active: bool | None
    handled_by: int | None
    date: int

    @staticmethod
    def get_create_table_command() -> str:
        return """CREATE TABLE IF NOT EXISTS friend_code_edits(
        id INTEGER PRIMARY KEY,
        fc_id INTEGER NOT NULL REFERENCES friend_codes(id),
        old_fc TEXT,
        new_fc TEXT,
        is_active BOOLEAN,
        handled_by INTEGER REFERENCES players(id),
        date INTEGER NOT NULL
        )"""
    
@dataclass
class UserSettings(TableModel):
    user_id: int
    avatar: str | None
    about_me: str | None
    language: str
    color_scheme: str
    timezone: str

    @staticmethod
    def get_create_table_command() -> str:
        return """CREATE TABLE IF NOT EXISTS user_settings(
            user_id INTEGER PRIMARY KEY REFERENCES users(id),
            avatar TEXT,
            about_me TEXT,
            language TEXT DEFAULT 'en-us' NOT NULL,
            color_scheme TEXT DEFAULT 'light' NOT NULL,
            timezone TEXT DEFAULT 'UTC' NOT NULL
            ) WITHOUT ROWID"""

@dataclass
class Notifications(TableModel):
    id: int
    user_id: int
    type: int
    content_id: int
    content_args: str
    link: str
    created_date: int
    is_read: int

    @staticmethod
    def get_create_table_command() -> str:
        return """CREATE TABLE IF NOT EXISTS notifications(
            id INTEGER PRIMARY KEY,
            user_id INTEGER NOT NULL REFERENCES users(id),
            type INTEGER DEFAULT 0 NOT NULL,
            content_id INTEGER NOT NULL,
            content_args TEXT NOT NULL,
            link TEXT,
            created_date INTEGER NOT NULL,
            is_read INTEGER DEFAULT 0 NOT NULL)"""

@dataclass
class CommandLog(TableModel):
    id: int
    type: str
    data: str
    timestamp: int

    @staticmethod
    def get_create_table_command() -> str:
        return """CREATE TABLE IF NOT EXISTS command_log(
        id INTEGER PRIMARY KEY autoincrement,
        type TEXT NOT NULL,
        data TEXT NOT NULL,
        timestamp INTEGER NOT NULL DEFAULT (cast(strftime('%s','now') as int)))"""

@dataclass
class PlayerBans(TableModel):
    player_id: int
    banned_by: int
    is_indefinite: bool
    ban_date: int
    expiration_date: int
    reason: str
    comment: str

    @staticmethod
    def get_create_table_command() -> str:
        return """CREATE TABLE IF NOT EXISTS player_bans(
            player_id INTEGER PRIMARY KEY REFERENCES players(id),
            banned_by INTEGER NOT NULL REFERENCES users(id),
            is_indefinite BOOLEAN NOT NULL,
            ban_date INTEGER NOT NULL,
            expiration_date INTEGER NOT NULL,
            reason TEXT NOT NULL,
            comment TEXT NOT NULL
            ) WITHOUT ROWID"""
    
@dataclass
class PlayerBansHistorical(TableModel):
    id: int
    player_id: int
    banned_by: int
    unbanned_by: int | None
    unban_date: int
    is_indefinite: bool
    ban_date: int
    expiration_date: int
    reason: str
    comment: str

    @staticmethod
    def get_create_table_command() -> str:
        return """CREATE TABLE IF NOT EXISTS player_bans_historical(
            id INTEGER PRIMARY KEY,
            player_id INTEGER REFERENCES players(id),
            banned_by INTEGER NOT NULL REFERENCES users(id),
            unbanned_by INTEGER REFERENCES users(id),
            unban_date INTEGER NOT NULL,
            is_indefinite BOOLEAN NOT NULL,
            ban_date INTEGER NOT NULL,
            expiration_date INTEGER NOT NULL,
            reason TEXT NOT NULL,
            comment TEXT NOT NULL)"""
    
@dataclass
class PlayerNameEdit(TableModel):
    id: int
    player_id: int
    old_name: str
    new_name: str
    date: int
    approval_status: str
    handled_by: int | None

    @staticmethod
    def get_create_table_command() -> str:
        return """CREATE TABLE IF NOT EXISTS player_name_edits (
            id INTEGER PRIMARY KEY,
            player_id INTEGER NOT NULL REFERENCES players(id),
            old_name TEXT NOT NULL,
            new_name TEXT NOT NULL,
            date INTEGER NOT NULL,
            approval_status TEXT NOT NULL,
            handled_by INTEGER REFERENCES players(id)
            )"""

@dataclass
class PlayerClaim(TableModel):
    id: int
    player_id: int
    claimed_player_id: int
    date: int
    approval_status: str

    @staticmethod
    def get_create_table_command() -> str:
        return """CREATE TABLE IF NOT EXISTS player_claims(
            id INTEGER PRIMARY KEY,
            player_id INTEGER NOT NULL REFERENCES players(id),
            claimed_player_id INTEGER NOT NULL REFERENCES players(id),
            date INTEGER NOT NULL,
            approval_status TEXT NOT NULL
        )"""

    
@dataclass
class PlayerNotes(TableModel):
    player_id: int
    notes: str
    edited_by: int
    date: int

    @staticmethod
    def get_create_table_command() -> str:
        return """CREATE TABLE IF NOT EXISTS player_notes (
            player_id INTEGER PRIMARY KEY REFERENCES players(id),
            notes TEXT NOT NULL,
            edited_by INTEGER NOT NULL REFERENCES users(id),
            date INTEGER NOT NULL
            )"""
    
@dataclass
class FilteredWords(TableModel):
    id: int
    word: str

    @staticmethod
    def get_create_table_command() -> str:
        return """CREATE TABLE IF NOT EXISTS filtered_words(
            id INTEGER PRIMARY KEY,
            word TEXT NOT NULL
        )"""
    
all_tables : list[type[TableModel]] = [
    Player, FriendCode, User, Session, UserDiscord, Role, Permission, UserRole, RolePermission, 
    TournamentSeries, Tournament, TournamentTemplate, TournamentSquad, TournamentPlayer,
    TournamentSoloPlacements, TournamentSquadPlacements, Team, TeamRoster, TeamMember, 
    TeamSquadRegistration, TeamRole, TeamPermission, TeamRolePermission, UserTeamRole,
    SeriesRole, SeriesPermission, SeriesRolePermission, UserSeriesRole, 
    TournamentRole, TournamentPermission, TournamentRolePermission, UserTournamentRole,
    TeamTransfer, TeamEdit, RosterEdit, FriendCodeEdit,
    UserSettings, Notifications, CommandLog, PlayerBans, PlayerBansHistorical,
    PlayerNameEdit, PlayerNotes, PlayerClaim, FilteredWords]<|MERGE_RESOLUTION|>--- conflicted
+++ resolved
@@ -692,12 +692,6 @@
 class TeamEdit(TableModel):
     id: int
     team_id: int
-<<<<<<< HEAD
-    name: str | None
-    tag: str | None
-    date: int
-    approval_status: str
-=======
     old_name: str
     new_name: str
     old_tag: str
@@ -705,7 +699,6 @@
     date: int
     approval_status: str
     handled_by: int | None
->>>>>>> e83ec290
 
     @staticmethod
     def get_create_table_command() -> str:
@@ -725,12 +718,6 @@
 class RosterEdit(TableModel):
     id: int
     roster_id: int
-<<<<<<< HEAD
-    name: str | None
-    tag: str | None
-    date: int
-    approval_status: str
-=======
     old_name: str
     new_name: str
     old_tag: str
@@ -738,7 +725,6 @@
     date: int
     approval_status: str
     handled_by: int | None
->>>>>>> e83ec290
 
     @staticmethod
     def get_create_table_command() -> str:
