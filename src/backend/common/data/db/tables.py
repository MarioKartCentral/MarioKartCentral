--- conflicted
+++ resolved
@@ -801,13 +801,7 @@
     TournamentSeries, Tournament, TournamentTemplate, TournamentSquad, TournamentPlayer,
     TournamentSoloPlacements, TournamentSquadPlacements, Team, TeamRoster, TeamMember, 
     TeamSquadRegistration, TeamRole, TeamPermission, TeamRolePermission, UserTeamRole,
-<<<<<<< HEAD
-    SeriesRole, SeriesPermission, SeriesRolePermission,
-    UserSeriesRole, RosterInvite, TeamEditRequest, RosterEditRequest,
-    UserSettings, NotificationContent, Notifications, CommandLog, PlayerBans, PlayerBansHistorical]
-=======
     SeriesRole, SeriesPermission, SeriesRolePermission, UserSeriesRole, 
     TournamentRole, TournamentPermission, TournamentRolePermission, UserTournamentRole,
     RosterInvite, TeamEditRequest, RosterEditRequest,
-    UserSettings, NotificationContent, Notifications, CommandLog, PlayerBans]
->>>>>>> 4e36317f
+    UserSettings, NotificationContent, Notifications, CommandLog, PlayerBans, PlayerBansHistorical]