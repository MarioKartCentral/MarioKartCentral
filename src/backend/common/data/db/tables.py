--- conflicted
+++ resolved
@@ -882,8 +882,4 @@
     TournamentRole, TournamentPermission, TournamentRolePermission, UserTournamentRole,
     TeamTransfer, TeamEditRequest, RosterEditRequest,
     UserSettings, Notifications, CommandLog, PlayerBans, PlayerBansHistorical,
-<<<<<<< HEAD
-    PlayerNameEditRequest, PlayerNotes]
-=======
-    PlayerNameEditRequest, PlayerClaim]
->>>>>>> 247f0ed4
+    PlayerNameEditRequest, PlayerNotes, PlayerClaim]