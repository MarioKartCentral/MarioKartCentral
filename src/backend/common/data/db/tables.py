--- conflicted
+++ resolved
@@ -287,230 +287,7 @@
             selected_fc_id INTEGER,
             is_representative BOOLEAN NOT NULL
             )"""
-
-@dataclass
-<<<<<<< HEAD
-class Team(TableModel):
-    id: int
-    name: str
-    tag: str
-    description: str
-    creation_date: int
-    language: str
-    color: int
-    logo: str | None
-    approval_status: str
-    is_historical: bool
-
-    @staticmethod
-    def get_create_table_command():
-        return """CREATE TABLE IF NOT EXISTS teams(
-            id INTEGER PRIMARY KEY,
-            name TEXT NOT NULL,
-            tag TEXT NOT NULL,
-            description TEXT NOT NULL,
-            creation_date INTEGER NOT NULL,
-            language TEXT NOT NULL,
-            color INTEGER NOT NULL,
-            logo TEXT,
-            approval_status TEXT NOT NULL,
-            is_historical BOOLEAN NOT NULL
-            )
-            """
-
-@dataclass
-class TeamRoster(TableModel):
-    id: int
-    team_id: int
-    game: str
-    mode: str
-    name: str | None
-    tag: str | None
-    creation_date: int
-    is_recruiting: bool
-    is_active: bool
-    approval_status: str
-
-    @staticmethod
-    def get_create_table_command():
-        return """CREATE TABLE IF NOT EXISTS team_rosters(
-            id INTEGER PRIMARY KEY,
-            team_id INTEGER NOT NULL REFERENCES teams(id),
-            game TEXT NOT NULL,
-            mode TEXT NOT NULL,
-            name TEXT,
-            tag TEXT,
-            creation_date INTEGER NOT NULL,
-            is_recruiting BOOLEAN NOT NULL,
-            is_active BOOLEAN NOT NULL,
-            approval_status STRING NOT NULL
-            )
-            """
     
-@dataclass
-class TeamMember(TableModel):
-    id: int
-    roster_id: int
-    player_id: int
-    join_date: int
-    leave_date: int | None
-
-    @staticmethod
-    def get_create_table_command():
-        return """CREATE TABLE IF NOT EXISTS team_members(
-            id INTEGER PRIMARY KEY,
-            roster_id INTEGER NOT NULL REFERENCES team_rosters(id),
-            player_id INTEGER NOT NULL REFERENCES players(id),
-            join_date INTEGER NOT NULL,
-            leave_date INTEGER
-            )
-            """
-
-@dataclass
-class TeamSquadRegistration(TableModel):
-    roster_id: int
-    squad_id: int
-    tournament_id: int
-
-    @staticmethod
-    def get_create_table_command() -> str:
-        return """CREATE TABLE IF NOT EXISTS team_squad_registrations(
-            roster_id INTEGER NOT NULL,
-            squad_id INTEGER NOT NULL,
-            tournament_id INTEGER NOT NULL,
-            PRIMARY KEY (roster_id, squad_id, tournament_id)
-            ) WITHOUT ROWID
-            """
-
-@dataclass
-class UserTeamRole(TableModel):
-    user_id: int
-    role_id: int
-    team_id: int
-
-    @staticmethod
-    def get_create_table_command() -> str:
-        return """CREATE TABLE IF NOT EXISTS user_team_roles(
-            user_id INTEGER NOT NULL REFERENCES users(id),
-            role_id INTEGER NOT NULL REFERENCES roles(id),
-            team_id INTEGER NOT NULL REFERENCES teams(id),
-            PRIMARY KEY (user_id, role_id, team_id)
-            ) WITHOUT ROWID
-            """
-
-@dataclass
-class UserSeriesRole(TableModel):
-    user_id: int
-    role_id: int
-    series_id: int
-
-    @staticmethod
-    def get_create_table_command() -> str:
-        return """CREATE TABLE IF NOT EXISTS user_series_roles (
-            user_id INTEGER NOT NULL REFERENCES users(id),
-            role_id INTEGER NOT NULL REFERENCES roles(id),
-            series_id INTEGER NOT NULL REFERENCES series(id),
-            PRIMARY KEY (user_id, role_id, series_id)
-            ) WITHOUT ROWID
-            """
-=======
-class UserSettings(TableModel):
-    user_id: int
-    avatar: str | None
-    discord_tag: str | None
-    about_me: str | None
-    language: str
-    color_scheme: str
-    timezone: str
-
-    @staticmethod
-    def get_create_table_command() -> str:
-        return """CREATE TABLE IF NOT EXISTS user_settings(
-            user_id INTEGER PRIMARY KEY REFERENCES users(id),
-            avatar TEXT,
-            discord_tag TEXT,
-            about_me TEXT,
-            language TEXT DEFAULT 'en-us' NOT NULL,
-            color_scheme TEXT DEFAULT 'light' NOT NULL,
-            timezone TEXT DEFAULT 'UTC' NOT NULL
-            ) WITHOUT ROWID"""
-    
-@dataclass
-class NotificationContent(TableModel):
-    id: int
-    content: str
-
-    @staticmethod
-    def get_create_table_command() -> str:
-        return """CREATE TABLE IF NOT EXISTS notification_content(
-            id INTEGER PRIMARY KEY,
-            content TEXT NOT NULL)"""
-
-@dataclass
-class Notifications(TableModel):
-    id: int
-    user_id: int
-    type: int
-    content_id: int
-    created_date: int
-    content_is_shared: int
-    is_read: int
-
-    @staticmethod
-    def get_create_table_command() -> str:
-        return """CREATE TABLE IF NOT EXISTS notifications(
-            id INTEGER PRIMARY KEY,
-            user_id INTEGER NOT NULL REFERENCES users(id),
-            type INTEGER DEFAULT 0 NOT NULL,
-            content_id INTEGER NOT NULL REFERENCES notification_content(id),
-            created_date INTEGER NOT NULL,
-            content_is_shared INTEGER NOT NULL,
-            is_read INTEGER DEFAULT 0 NOT NULL)"""
-
->>>>>>> b61f10b4
-    
-@dataclass
-class RosterInvite(TableModel):
-    id: int
-    player_id: int
-    roster_id: int
-    date: int
-    roster_leave_id: int
-    is_accepted: int
-
-    @staticmethod
-    def get_create_table_command() -> str:
-        return """CREATE TABLE IF NOT EXISTS roster_invites (
-            id INTEGER PRIMARY KEY,
-            player_id INTEGER NOT NULL REFERENCES players(id),
-            roster_id INTEGER NOT NULL REFERENCES team_rosters(id),
-            date INTEGER NOT NULL,
-            roster_leave_id INTEGER REFERENCES team_rosters(id),
-            is_accepted BOOLEAN NOT NULL
-            )"""
-
-@dataclass
-class TeamEditRequest(TableModel):
-    id: int
-    team_id: int
-    name: str | None
-    tag: str | None
-
-    @staticmethod
-    def get_create_table_command() -> str:
-        return """CREATE TABLE IF NOT EXISTS team_edit_requests (
-            id INTEGER PRIMARY KEY,
-            team_id INTEGER NOT NULL REFERENCES teams(id),
-            name TEXT,
-            tag TEXT
-            )"""
-
 all_tables : List[Type[TableModel]] = [
     Player, FriendCode, User, Session, Role, Permission, UserRole, RolePermission, 
-    TournamentSeries, Tournament, TournamentTemplate, TournamentSquad, TournamentPlayer,
-<<<<<<< HEAD
-    Team, TeamRoster, TeamMember, TeamSquadRegistration, UserTeamRole, UserSeriesRole,
-    RosterInvite, TeamEditRequest]
-=======
-    UserSettings, NotificationContent, Notifications]
->>>>>>> b61f10b4
+    TournamentSeries, Tournament, TournamentTemplate, TournamentSquad, TournamentPlayer]