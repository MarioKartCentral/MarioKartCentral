from common.auth import team_permissions, series_permissions, tournament_permissions

CREATE_USER_ROLES = "user_roles_create"
EDIT_USER_ROLES = "user_roles_edit"
MANAGE_USER_ROLES = "user_roles_manage"
EDIT_PLAYER = "player_edit"
BAN_PLAYER = "player_ban"
MANAGE_TEAMS = "team_manage"
MANAGE_REGISTRATION_HISTORY = "registration_history_edit"
MANAGE_TRANSFERS = "transfers_manage"
CREATE_SERIES = "series_create"
CREATE_TEAM = "team_create"
JOIN_TEAM = "team_join"
INVITE_TO_TEAM = "team_invite"
EDIT_PROFILE = "profile_edit"
LINK_DISCORD = "discord_link"
MANAGE_SHADOW_PLAYERS = "shadow_players_manage"
MERGE_PLAYERS = "player_merge"
MERGE_TEAMS = "team_merge"
MANAGE_WORD_FILTER = "word_filter_manage"
EDIT_USER = "user_edit"
<<<<<<< HEAD
IMPORT_V1_DATA = 'import_v1_data'
MANAGE_POSTS = "post_manage"
=======
IMPORT_V1_DATA = "import_v1_data"
VIEW_ALT_FLAGS = "alt_flag_view"
>>>>>>> aa9ad1b7

permissions_by_id: dict[int, str] = {
    0: CREATE_USER_ROLES,
    1: EDIT_USER_ROLES,
    2: MANAGE_USER_ROLES,
    3: EDIT_PLAYER,
    4: BAN_PLAYER,
    5: MANAGE_TEAMS,
    6: MANAGE_REGISTRATION_HISTORY,
    7: MANAGE_TRANSFERS,
    8: CREATE_SERIES,
    9: team_permissions.EDIT_TEAM_NAME_TAG,
    10: team_permissions.EDIT_TEAM_INFO,
    11: team_permissions.CREATE_ROSTERS,
    12: team_permissions.MANAGE_ROSTERS,
    13: team_permissions.MANAGE_TEAM_ROLES,
    14: team_permissions.INVITE_PLAYERS,
    15: team_permissions.KICK_PLAYERS,
    16: team_permissions.REGISTER_TOURNAMENT,
    17: team_permissions.MANAGE_TOURNAMENT_ROSTERS,
    18: series_permissions.CREATE_TOURNAMENT,
    19: series_permissions.CREATE_TOURNAMENT_TEMPLATE,
    20: series_permissions.EDIT_TOURNAMENT_TEMPLATE,
    21: series_permissions.MANAGE_SERIES_ROLES,
    22: series_permissions.EDIT_SERIES,
    23: tournament_permissions.EDIT_TOURNAMENT,
    24: tournament_permissions.MANAGE_TOURNAMENT_REGISTRATIONS,
    25: tournament_permissions.REGISTER_TOURNAMENT,
    26: tournament_permissions.MANAGE_PLACEMENTS,
    27: tournament_permissions.MANAGE_TOURNAMENT_ROLES,
    28: CREATE_TEAM,
    29: JOIN_TEAM,
    30: INVITE_TO_TEAM,
    31: EDIT_PROFILE,
    32: LINK_DISCORD,
    33: tournament_permissions.VIEW_HIDDEN_TOURNAMENT,
    34: MANAGE_SHADOW_PLAYERS,
    35: MERGE_PLAYERS,
    36: MERGE_TEAMS,
    37: MANAGE_WORD_FILTER,
    38: EDIT_USER,
    39: IMPORT_V1_DATA,
<<<<<<< HEAD
    41: MANAGE_POSTS,
    42: series_permissions.MANAGE_SERIES_POSTS,
    43: tournament_permissions.MANAGE_TOURNAMENT_POSTS,
=======
    40: VIEW_ALT_FLAGS,
>>>>>>> aa9ad1b7
}

id_by_permissions = { v: k for k, v in permissions_by_id.items() }<|MERGE_RESOLUTION|>--- conflicted
+++ resolved
@@ -19,13 +19,9 @@
 MERGE_TEAMS = "team_merge"
 MANAGE_WORD_FILTER = "word_filter_manage"
 EDIT_USER = "user_edit"
-<<<<<<< HEAD
 IMPORT_V1_DATA = 'import_v1_data'
 MANAGE_POSTS = "post_manage"
-=======
-IMPORT_V1_DATA = "import_v1_data"
 VIEW_ALT_FLAGS = "alt_flag_view"
->>>>>>> aa9ad1b7
 
 permissions_by_id: dict[int, str] = {
     0: CREATE_USER_ROLES,
@@ -68,13 +64,11 @@
     37: MANAGE_WORD_FILTER,
     38: EDIT_USER,
     39: IMPORT_V1_DATA,
-<<<<<<< HEAD
+    40: VIEW_ALT_FLAGS,
     41: MANAGE_POSTS,
     42: series_permissions.MANAGE_SERIES_POSTS,
     43: tournament_permissions.MANAGE_TOURNAMENT_POSTS,
-=======
-    40: VIEW_ALT_FLAGS,
->>>>>>> aa9ad1b7
+    
 }
 
 id_by_permissions = { v: k for k, v in permissions_by_id.items() }