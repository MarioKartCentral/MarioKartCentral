from common.auth import team_permissions, series_permissions, tournament_permissions

CREATE_USER_ROLES = "user_roles_create"
EDIT_USER_ROLES = "user_roles_edit"
MANAGE_USER_ROLES = "user_roles_manage"
EDIT_PLAYER = "player_edit"
BAN_PLAYER = "player_ban"
MANAGE_TEAMS = "team_manage"
MANAGE_REGISTRATION_HISTORY = "registration_history_edit"
MANAGE_TRANSFERS = "transfers_manage"
<<<<<<< HEAD
REGISTER_TEAM_TOURNAMENT = "team_tournament_register"
BAN_PLAYER = 'player_ban'
IMPORT_V1_DATA = 'import_v1_data'

permissions_by_id = {
    0: READ_S3,
    1: WRITE_S3,
    2: WRITE_REDIS,
    3: CREATE_TOURNAMENT,
    4: EDIT_TOURNAMENT,
    5: CREATE_SERIES,
    6: EDIT_SERIES,
    7: CREATE_TOURNAMENT_TEMPLATE,
    8: EDIT_TOURNAMENT_TEMPLATE,
    9: MANAGE_TOURNAMENT_REGISTRATIONS,
    10: EDIT_PLAYER,
    11: MANAGE_TEAMS,
    12: INVITE_TEAM_PLAYERS,
    13: MANAGE_TEAM_ROSTERS,
    14: MANAGE_REGISTRATION_HISTORY,
    15: MANAGE_TRANSFERS,
    16: BAN_PLAYER,
    17: IMPORT_V1_DATA
=======
CREATE_SERIES = "series_create"
CREATE_TEAM = "team_create"
JOIN_TEAM = "team_join"
INVITE_TO_TEAM = "team_invite"
EDIT_PROFILE = "profile_edit"
LINK_DISCORD = "discord_link"
MANAGE_SHADOW_PLAYERS = "shadow_players_manage"
MERGE_PLAYERS = "player_merge"
MERGE_TEAMS = "team_merge"
MANAGE_WORD_FILTER = "word_filter_manage"
EDIT_USER = "user_edit"

permissions_by_id: dict[int, str] = {
    0: CREATE_USER_ROLES,
    1: EDIT_USER_ROLES,
    2: MANAGE_USER_ROLES,
    3: EDIT_PLAYER,
    4: BAN_PLAYER,
    5: MANAGE_TEAMS,
    6: MANAGE_REGISTRATION_HISTORY,
    7: MANAGE_TRANSFERS,
    8: CREATE_SERIES,
    9: team_permissions.EDIT_TEAM_NAME_TAG,
    10: team_permissions.EDIT_TEAM_INFO,
    11: team_permissions.CREATE_ROSTERS,
    12: team_permissions.MANAGE_ROSTERS,
    13: team_permissions.MANAGE_TEAM_ROLES,
    14: team_permissions.INVITE_PLAYERS,
    15: team_permissions.KICK_PLAYERS,
    16: team_permissions.REGISTER_TOURNAMENT,
    17: team_permissions.MANAGE_TOURNAMENT_ROSTERS,
    18: series_permissions.CREATE_TOURNAMENT,
    19: series_permissions.CREATE_TOURNAMENT_TEMPLATE,
    20: series_permissions.EDIT_TOURNAMENT_TEMPLATE,
    21: series_permissions.MANAGE_SERIES_ROLES,
    22: series_permissions.EDIT_SERIES,
    23: tournament_permissions.EDIT_TOURNAMENT,
    24: tournament_permissions.MANAGE_TOURNAMENT_REGISTRATIONS,
    25: tournament_permissions.REGISTER_TOURNAMENT,
    26: tournament_permissions.MANAGE_PLACEMENTS,
    27: tournament_permissions.MANAGE_TOURNAMENT_ROLES,
    28: CREATE_TEAM,
    29: JOIN_TEAM,
    30: INVITE_TO_TEAM,
    31: EDIT_PROFILE,
    32: LINK_DISCORD,
    33: tournament_permissions.VIEW_HIDDEN_TOURNAMENT,
    34: MANAGE_SHADOW_PLAYERS,
    35: MERGE_PLAYERS,
    36: MERGE_TEAMS,
    37: MANAGE_WORD_FILTER,
    38: EDIT_USER,
>>>>>>> a3370853
}

id_by_permissions = { v: k for k, v in permissions_by_id.items() }<|MERGE_RESOLUTION|>--- conflicted
+++ resolved
@@ -8,31 +8,6 @@
 MANAGE_TEAMS = "team_manage"
 MANAGE_REGISTRATION_HISTORY = "registration_history_edit"
 MANAGE_TRANSFERS = "transfers_manage"
-<<<<<<< HEAD
-REGISTER_TEAM_TOURNAMENT = "team_tournament_register"
-BAN_PLAYER = 'player_ban'
-IMPORT_V1_DATA = 'import_v1_data'
-
-permissions_by_id = {
-    0: READ_S3,
-    1: WRITE_S3,
-    2: WRITE_REDIS,
-    3: CREATE_TOURNAMENT,
-    4: EDIT_TOURNAMENT,
-    5: CREATE_SERIES,
-    6: EDIT_SERIES,
-    7: CREATE_TOURNAMENT_TEMPLATE,
-    8: EDIT_TOURNAMENT_TEMPLATE,
-    9: MANAGE_TOURNAMENT_REGISTRATIONS,
-    10: EDIT_PLAYER,
-    11: MANAGE_TEAMS,
-    12: INVITE_TEAM_PLAYERS,
-    13: MANAGE_TEAM_ROSTERS,
-    14: MANAGE_REGISTRATION_HISTORY,
-    15: MANAGE_TRANSFERS,
-    16: BAN_PLAYER,
-    17: IMPORT_V1_DATA
-=======
 CREATE_SERIES = "series_create"
 CREATE_TEAM = "team_create"
 JOIN_TEAM = "team_join"
@@ -44,6 +19,7 @@
 MERGE_TEAMS = "team_merge"
 MANAGE_WORD_FILTER = "word_filter_manage"
 EDIT_USER = "user_edit"
+IMPORT_V1_DATA = 'import_v1_data'
 
 permissions_by_id: dict[int, str] = {
     0: CREATE_USER_ROLES,
@@ -85,7 +61,7 @@
     36: MERGE_TEAMS,
     37: MANAGE_WORD_FILTER,
     38: EDIT_USER,
->>>>>>> a3370853
+    39: IMPORT_V1_DATA
 }
 
 id_by_permissions = { v: k for k, v in permissions_by_id.items() }