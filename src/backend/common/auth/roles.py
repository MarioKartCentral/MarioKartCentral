--- conflicted
+++ resolved
@@ -11,7 +11,7 @@
 EVENT_MOD = "Event Mod"
 BANNED = "Banned"
 TEAM_LEADER_BANNED = "Team Leader Banned"
-TIME_TRIAL_ADMIN = "Time Trial Admin" # New role
+TIME_TRIAL_ADMIN = "Time Trial Admin"
 
 # (roleid, name, role hierarchy pos)
 default_roles = [
@@ -25,11 +25,8 @@
     (7, BANNED, 99),
     (8, TEAM_LEADER_BANNED, 99),
     (9, LOUNGE_STAFF, 5),
-<<<<<<< HEAD
-    (10, TIME_TRIAL_ADMIN, 5), # New role added
-=======
-    (10, SUPER_MODERATOR, 2)
->>>>>>> dc600101
+    (10, SUPER_MODERATOR, 2),
+    (11, TIME_TRIAL_ADMIN, 6)
 ]
 
 id_by_default_role = { name: roleid for roleid, name, pos in default_roles} # type: ignore
