from common.auth import permissions, team_permissions, series_permissions, tournament_permissions

SUPER_ADMINISTRATOR = "Super Administrator"
ADMINISTRATOR = "Administrator"
SITE_MODERATOR = "Site Moderator"
SUPPORT_STAFF = "Support Staff"
SITE_SUPPORTER = "Site Supporter"
BANNED = "Banned"

# (roleid, name, role hierarchy pos)
default_roles = [
    (0, SUPER_ADMINISTRATOR, 0),
    (1, ADMINISTRATOR, 1),
    (2, SITE_MODERATOR, 2),
    (3, SUPPORT_STAFF, 3),
    (4, SITE_SUPPORTER, 4),
    (5, BANNED, 99)
]

id_by_default_role = { name: roleid for roleid, name, pos in default_roles} # type: ignore

default_permissions_by_default_role: dict[str, list[str]] = {
    SUPER_ADMINISTRATOR: [
        permissions.CREATE_USER_ROLES, 
        permissions.EDIT_USER_ROLES,
        permissions.MANAGE_USER_ROLES,
        permissions.EDIT_PLAYER,
        permissions.BAN_PLAYER,
        permissions.MANAGE_TEAMS,
        permissions.MANAGE_REGISTRATION_HISTORY,
        permissions.MANAGE_TRANSFERS,
        permissions.CREATE_SERIES,
        permissions.MANAGE_SHADOW_PLAYERS,
        permissions.MERGE_PLAYERS,
        permissions.MERGE_TEAMS,
        permissions.MANAGE_WORD_FILTER,
        permissions.EDIT_USER,
        team_permissions.EDIT_TEAM_NAME_TAG,
        team_permissions.EDIT_TEAM_INFO,
        team_permissions.CREATE_ROSTERS,
        team_permissions.MANAGE_ROSTERS,
        team_permissions.MANAGE_TEAM_ROLES,
        team_permissions.INVITE_PLAYERS,
        team_permissions.KICK_PLAYERS,
        team_permissions.REGISTER_TOURNAMENT,
        team_permissions.MANAGE_TOURNAMENT_ROSTERS,
        series_permissions.CREATE_TOURNAMENT,
        series_permissions.CREATE_TOURNAMENT_TEMPLATE,
        series_permissions.EDIT_TOURNAMENT_TEMPLATE,
        series_permissions.MANAGE_SERIES_ROLES,
        series_permissions.EDIT_SERIES,
        tournament_permissions.EDIT_TOURNAMENT,
        tournament_permissions.MANAGE_TOURNAMENT_REGISTRATIONS,
        tournament_permissions.MANAGE_PLACEMENTS,
        tournament_permissions.MANAGE_TOURNAMENT_ROLES,
        tournament_permissions.VIEW_HIDDEN_TOURNAMENT,
    ],
    ADMINISTRATOR: [
        permissions.CREATE_USER_ROLES, 
        permissions.EDIT_USER_ROLES,
        permissions.MANAGE_USER_ROLES,
        permissions.EDIT_PLAYER,
        permissions.BAN_PLAYER,
        permissions.MANAGE_TEAMS,
        permissions.MANAGE_REGISTRATION_HISTORY,
        permissions.MANAGE_TRANSFERS,
        permissions.CREATE_SERIES,
        permissions.MANAGE_SHADOW_PLAYERS,
        permissions.MERGE_PLAYERS,
        permissions.MERGE_TEAMS,
        permissions.MANAGE_WORD_FILTER,
        permissions.EDIT_USER,
        team_permissions.EDIT_TEAM_NAME_TAG,
        team_permissions.EDIT_TEAM_INFO,
        team_permissions.CREATE_ROSTERS,
        team_permissions.MANAGE_ROSTERS,
        team_permissions.MANAGE_TEAM_ROLES,
        team_permissions.INVITE_PLAYERS,
        team_permissions.KICK_PLAYERS,
        team_permissions.REGISTER_TOURNAMENT,
        team_permissions.MANAGE_TOURNAMENT_ROSTERS,
        series_permissions.CREATE_TOURNAMENT,
        series_permissions.CREATE_TOURNAMENT_TEMPLATE,
        series_permissions.EDIT_TOURNAMENT_TEMPLATE,
        series_permissions.MANAGE_SERIES_ROLES,
        series_permissions.EDIT_SERIES,
        tournament_permissions.EDIT_TOURNAMENT,
        tournament_permissions.MANAGE_TOURNAMENT_REGISTRATIONS,
        tournament_permissions.MANAGE_PLACEMENTS,
        tournament_permissions.MANAGE_TOURNAMENT_ROLES,
        tournament_permissions.VIEW_HIDDEN_TOURNAMENT,
    ],
    SITE_MODERATOR: [
        permissions.EDIT_PLAYER,
        permissions.BAN_PLAYER,
        permissions.MANAGE_TEAMS,
        permissions.MANAGE_REGISTRATION_HISTORY,
        permissions.MANAGE_TRANSFERS,
        permissions.CREATE_SERIES,
        permissions.MANAGE_SHADOW_PLAYERS,
        permissions.MANAGE_WORD_FILTER,
        team_permissions.EDIT_TEAM_NAME_TAG,
        team_permissions.EDIT_TEAM_INFO,
        team_permissions.CREATE_ROSTERS,
        team_permissions.MANAGE_ROSTERS,
        team_permissions.MANAGE_TEAM_ROLES,
        team_permissions.INVITE_PLAYERS,
        team_permissions.KICK_PLAYERS,
        team_permissions.REGISTER_TOURNAMENT,
        team_permissions.MANAGE_TOURNAMENT_ROSTERS,
        series_permissions.CREATE_TOURNAMENT,
        series_permissions.CREATE_TOURNAMENT_TEMPLATE,
        series_permissions.EDIT_TOURNAMENT_TEMPLATE,
        series_permissions.MANAGE_SERIES_ROLES,
        series_permissions.EDIT_SERIES,
        tournament_permissions.EDIT_TOURNAMENT,
        tournament_permissions.MANAGE_TOURNAMENT_REGISTRATIONS,
        tournament_permissions.MANAGE_PLACEMENTS,
        tournament_permissions.MANAGE_TOURNAMENT_ROLES,
        tournament_permissions.VIEW_HIDDEN_TOURNAMENT,
    ],
    SUPPORT_STAFF: [
        permissions.EDIT_PLAYER,
        permissions.MANAGE_TEAMS,
        permissions.MANAGE_REGISTRATION_HISTORY,
        permissions.MANAGE_TRANSFERS,
        team_permissions.EDIT_TEAM_NAME_TAG,
        team_permissions.EDIT_TEAM_INFO,
        team_permissions.CREATE_ROSTERS,
        team_permissions.MANAGE_ROSTERS,
        team_permissions.MANAGE_TEAM_ROLES,
        team_permissions.INVITE_PLAYERS,
        team_permissions.KICK_PLAYERS,
        team_permissions.REGISTER_TOURNAMENT,
        team_permissions.MANAGE_TOURNAMENT_ROSTERS,
    ],
    SITE_SUPPORTER: [],
    BANNED: []
}

<<<<<<< HEAD
default_permissions_by_default_role = {
    SUPER_ADMINISTRATOR: [ permissions.READ_S3, permissions.WRITE_S3, permissions.WRITE_REDIS, permissions.CREATE_TOURNAMENT, permissions.EDIT_TOURNAMENT, permissions.CREATE_SERIES,
                          permissions.EDIT_SERIES, permissions.CREATE_TOURNAMENT_TEMPLATE, permissions.EDIT_TOURNAMENT_TEMPLATE, permissions.MANAGE_TOURNAMENT_REGISTRATIONS,
                          permissions.EDIT_PLAYER, permissions.MANAGE_TEAMS, permissions.MANAGE_TRANSFERS, permissions.BAN_PLAYER, permissions.IMPORT_V1_DATA ],
    ADMINISTRATOR: [ permissions.READ_S3, permissions.WRITE_S3, permissions.WRITE_REDIS ],
=======
default_denied_permissions_by_default_role: dict[str, list[str]] = {
    SUPER_ADMINISTRATOR: [],
    ADMINISTRATOR: [],
    SITE_MODERATOR: [],
    SITE_SUPPORTER: [],
    BANNED: [
        tournament_permissions.REGISTER_TOURNAMENT,
        permissions.CREATE_TEAM,
        permissions.JOIN_TEAM,
        permissions.INVITE_TO_TEAM,
        permissions.EDIT_PROFILE,
        permissions.LINK_DISCORD
    ]
>>>>>>> a3370853
}

# roleid, permissionid, is_denied
default_role_permission_ids: list[tuple[int, int, bool]] = []
for role, role_perms in default_permissions_by_default_role.items():
    for permission in role_perms:
        default_role_permission_ids += [(id_by_default_role[role], permissions.id_by_permissions[permission], False)]

for role, role_perms in default_denied_permissions_by_default_role.items():
    for permission in role_perms:
        default_role_permission_ids += [(id_by_default_role[role], permissions.id_by_permissions[permission], True)]<|MERGE_RESOLUTION|>--- conflicted
+++ resolved
@@ -35,6 +35,7 @@
         permissions.MERGE_TEAMS,
         permissions.MANAGE_WORD_FILTER,
         permissions.EDIT_USER,
+        permissions.IMPORT_V1_DATA,
         team_permissions.EDIT_TEAM_NAME_TAG,
         team_permissions.EDIT_TEAM_INFO,
         team_permissions.CREATE_ROSTERS,
@@ -138,13 +139,6 @@
     BANNED: []
 }
 
-<<<<<<< HEAD
-default_permissions_by_default_role = {
-    SUPER_ADMINISTRATOR: [ permissions.READ_S3, permissions.WRITE_S3, permissions.WRITE_REDIS, permissions.CREATE_TOURNAMENT, permissions.EDIT_TOURNAMENT, permissions.CREATE_SERIES,
-                          permissions.EDIT_SERIES, permissions.CREATE_TOURNAMENT_TEMPLATE, permissions.EDIT_TOURNAMENT_TEMPLATE, permissions.MANAGE_TOURNAMENT_REGISTRATIONS,
-                          permissions.EDIT_PLAYER, permissions.MANAGE_TEAMS, permissions.MANAGE_TRANSFERS, permissions.BAN_PLAYER, permissions.IMPORT_V1_DATA ],
-    ADMINISTRATOR: [ permissions.READ_S3, permissions.WRITE_S3, permissions.WRITE_REDIS ],
-=======
 default_denied_permissions_by_default_role: dict[str, list[str]] = {
     SUPER_ADMINISTRATOR: [],
     ADMINISTRATOR: [],
@@ -158,7 +152,6 @@
         permissions.EDIT_PROFILE,
         permissions.LINK_DISCORD
     ]
->>>>>>> a3370853
 }
 
 # roleid, permissionid, is_denied
