from starlette.applications import Starlette
from starlette.middleware import Middleware
from api import settings
from api.data import init_db, init_s3, close_s3
<<<<<<< HEAD
from api.endpoints import authservice, redisservice, roleservice, s3service, userservice, tournaments, tournament_registration, player_registry, team_registry
=======
from api.endpoints import authservice, redisservice, roleservice, s3service, userservice, tournaments, tournament_registration, player_registry, user_settings, notifications
>>>>>>> b61f10b4
from api.utils.middleware import ProblemHandlingMiddleware
from api.utils.schema_gen import schema_route

if settings.DEBUG:
    import debugpy
    debugpy.listen(("0.0.0.0", 5678))
    debugpy.wait_for_client()  # blocks execution until client is attached

routes = [
    *authservice.routes,
    *redisservice.routes,
    *roleservice.routes,
    *s3service.routes,
    *userservice.routes,
    *tournaments.routes,
    *tournament_registration.routes,
    *player_registry.routes,
<<<<<<< HEAD
    *team_registry.routes,
=======
    *user_settings.routes,
    *notifications.routes,
>>>>>>> b61f10b4
    schema_route
]

middleware = [
    Middleware(ProblemHandlingMiddleware)
]

app = Starlette(debug=True, routes=routes, on_startup=[init_db, init_s3], on_shutdown=[close_s3], middleware=middleware)<|MERGE_RESOLUTION|>--- conflicted
+++ resolved
@@ -2,11 +2,7 @@
 from starlette.middleware import Middleware
 from api import settings
 from api.data import init_db, init_s3, close_s3
-<<<<<<< HEAD
-from api.endpoints import authservice, redisservice, roleservice, s3service, userservice, tournaments, tournament_registration, player_registry, team_registry
-=======
-from api.endpoints import authservice, redisservice, roleservice, s3service, userservice, tournaments, tournament_registration, player_registry, user_settings, notifications
->>>>>>> b61f10b4
+from api.endpoints import authservice, redisservice, roleservice, s3service, userservice, tournaments, tournament_registration, player_registry, team_registry, user_settings, notifications
 from api.utils.middleware import ProblemHandlingMiddleware
 from api.utils.schema_gen import schema_route
 
@@ -24,12 +20,9 @@
     *tournaments.routes,
     *tournament_registration.routes,
     *player_registry.routes,
-<<<<<<< HEAD
     *team_registry.routes,
-=======
     *user_settings.routes,
     *notifications.routes,
->>>>>>> b61f10b4
     schema_route
 ]
 
