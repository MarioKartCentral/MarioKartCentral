from starlette.applications import Starlette
from starlette.middleware import Middleware
from api import settings
from api.data import on_startup, on_shutdown
<<<<<<< HEAD
from api.endpoints import authservice, mkcv1importer, roleservice, s3service, userservice, tournaments, tournament_registration, tournament_placements, player_registry, team_registry, user_settings, notifications
=======
from api.endpoints import (authservice, roleservice, s3service, userservice, tournaments, 
                           tournament_registration, tournament_placements, player_registry, player_bans, 
                           team_registry, user_settings, notifications, moderation)
>>>>>>> a3370853
from api.utils.middleware import ProblemHandlingMiddleware
from api.utils.schema_gen import schema_route

if settings.DEBUG:
    import debugpy
    debugpy.listen(("0.0.0.0", 5678))
    debugpy.wait_for_client()  # blocks execution until client is attached

routes = [
    *authservice.routes,
<<<<<<< HEAD
    *mkcv1importer.routes,
=======
    *moderation.routes,
>>>>>>> a3370853
    *roleservice.routes,
    *s3service.routes,
    *userservice.routes,
    *tournaments.routes,
    *tournament_registration.routes,
    *tournament_placements.routes,
    *player_registry.routes,
    *player_bans.routes,
    *team_registry.routes,
    *user_settings.routes,
    *notifications.routes,
    schema_route
]

middleware = [
    Middleware(ProblemHandlingMiddleware)
]

app = Starlette(debug=True, routes=routes, on_startup=[on_startup], on_shutdown=[on_shutdown], middleware=middleware)<|MERGE_RESOLUTION|>--- conflicted
+++ resolved
@@ -2,13 +2,9 @@
 from starlette.middleware import Middleware
 from api import settings
 from api.data import on_startup, on_shutdown
-<<<<<<< HEAD
-from api.endpoints import authservice, mkcv1importer, roleservice, s3service, userservice, tournaments, tournament_registration, tournament_placements, player_registry, team_registry, user_settings, notifications
-=======
 from api.endpoints import (authservice, roleservice, s3service, userservice, tournaments, 
                            tournament_registration, tournament_placements, player_registry, player_bans, 
-                           team_registry, user_settings, notifications, moderation)
->>>>>>> a3370853
+                           team_registry, user_settings, notifications, moderation, mkcv1importer)
 from api.utils.middleware import ProblemHandlingMiddleware
 from api.utils.schema_gen import schema_route
 
@@ -19,11 +15,8 @@
 
 routes = [
     *authservice.routes,
-<<<<<<< HEAD
     *mkcv1importer.routes,
-=======
     *moderation.routes,
->>>>>>> a3370853
     *roleservice.routes,
     *s3service.routes,
     *userservice.routes,
