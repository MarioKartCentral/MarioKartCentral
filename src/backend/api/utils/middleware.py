import sys
import traceback
from starlette.middleware.base import BaseHTTPMiddleware
from api.utils.responses import ProblemResponse
from common.data.models import Problem
from starlette.background import BackgroundTasks
from api.data import handle
from common.data.commands import *
from api import appsettings

class ProblemHandlingMiddleware(BaseHTTPMiddleware):
    async def dispatch(self, request, call_next):
        try:
            return await call_next(request)
        except Problem as problem:
<<<<<<< HEAD
            print(f"Problem: {problem}", file=sys.stderr)
            if problem.status > 500:
                traceback.print_exc()
            return ProblemResponse(problem)
=======
            return ProblemResponse(problem)
        
class IPLoggingMiddleware(BaseHTTPMiddleware):
    async def dispatch(self, request, call_next):
        response = await call_next(request)
        async def log():
            if not appsettings.ENABLE_IP_LOGGING:
                return
            session_id = request.cookies.get("session", None)
            if not session_id:
                return
            user = await handle(GetUserIdFromSessionCommand(session_id))
            if not user:
                return
            ip_address = request.headers.get('CF-Connecting-IP', None) # use cloudflare headers if exists
            if not ip_address:
                ip_address = request.client.host if request.client else None
            await handle(LogUserIPCommand(user.id, ip_address))
        if request.method == "POST":
            tasks = BackgroundTasks()
            if response.background:
                tasks.add_task(response.background)
            tasks.add_task(log)
            response.background = tasks
        return response
>>>>>>> aa9ad1b7
<|MERGE_RESOLUTION|>--- conflicted
+++ resolved
@@ -13,12 +13,9 @@
         try:
             return await call_next(request)
         except Problem as problem:
-<<<<<<< HEAD
             print(f"Problem: {problem}", file=sys.stderr)
             if problem.status > 500:
                 traceback.print_exc()
-            return ProblemResponse(problem)
-=======
             return ProblemResponse(problem)
         
 class IPLoggingMiddleware(BaseHTTPMiddleware):
@@ -43,5 +40,4 @@
                 tasks.add_task(response.background)
             tasks.add_task(log)
             response.background = tasks
-        return response
->>>>>>> aa9ad1b7
+        return response