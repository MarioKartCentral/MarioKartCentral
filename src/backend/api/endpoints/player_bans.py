--- conflicted
+++ resolved
@@ -16,12 +16,7 @@
     player_id = request.path_params['id']
     banned_by_id = request.state.user.id
     expires_on = None if body.is_indefinite else body.expiration_date
-<<<<<<< HEAD
-    await handle(GrantRoleCommand(banned_by_id, player_id, BANNED, expires_on))
-=======
-
     await handle(GrantRoleCommand(banned_by_id, player_id, BANNED, expires_on, True))
->>>>>>> a5d975c1
     player_ban = await handle(BanPlayerCommand(player_id, banned_by_id, body))
     user_id = await handle(GetUserIdFromPlayerIdCommand(player_id))
     unban_date_text = 'Indefinite' if body.is_indefinite else f'DATE-{body.expiration_date}'
@@ -32,12 +27,7 @@
 async def unban_player(request: Request) -> Response:
     player_id = request.path_params['id']
     unbanned_by_id = request.state.user.id
-<<<<<<< HEAD
-    await handle(RemoveRoleCommand(unbanned_by_id, player_id, BANNED))
-=======
-
     await handle(RemoveRoleCommand(unbanned_by_id, player_id, BANNED, True))
->>>>>>> a5d975c1
     player_unban = await handle(UnbanPlayerCommand(player_id, unbanned_by_id))
     user_id = await handle(GetUserIdFromPlayerIdCommand(player_id))
     await handle(DispatchNotificationCommand([user_id], notifications.UNBANNED, [], f'/registry/players/profile?id={player_id}', notifications.INFO))
