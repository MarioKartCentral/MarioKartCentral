--- conflicted
+++ resolved
@@ -1,127 +1,20 @@
 from starlette.requests import Request
 from starlette.routing import Route
 from api.auth import require_permission
-<<<<<<< HEAD
-from api.data import create_s3_client, connect_db, handle
+from api.data import connect_db, s3_wrapper, handle
 from api.utils.responses import JSONResponse, bind_request_body
-=======
-from api.data import connect_db, s3_wrapper
-from api.utils.responses import JSONResponse
->>>>>>> 73258561
 from common.auth import permissions
 import json
 from datetime import datetime
 from common.data.models import (CreateTournamentRequestData)
 from common.data.commands import (CreateTournamentCommand)
 
-<<<<<<< HEAD
 @bind_request_body(CreateTournamentRequestData)
 #@require_permission(permissions.CREATE_TOURNAMENT)
 async def create_tournament(request: Request, body: CreateTournamentRequestData) -> JSONResponse:
     command = CreateTournamentCommand(body)
     await handle(command)
     return JSONResponse({})
-=======
-@require_permission(permissions.CREATE_TOURNAMENT)
-async def create_tournament(request: Request) -> JSONResponse:
-    body = await request.json()
-    try:
-        tournament_name = body['name']
-        game = body['game']
-        mode = body['mode']
-        series_id = body['series_id'] #might be None so don't convert to int
-        is_squad = int(body['is_squad'])
-        registrations_open = int(body['registrations_open'])
-        date_start = int(body['date_start'])
-        date_end = int(body['date_end'])
-        description = body['description']
-        use_series_description = int(body['use_series_description'])
-        series_stats_include = int(body['series_stats_include'])
-        logo = body['logo']
-        url = body['url']
-        registration_deadline = body['registration_deadline']
-        registration_cap = body['registration_cap']
-        teams_allowed = int(body['teams_allowed'])
-        teams_only = int(body['teams_only'])
-        team_members_only = int(body['team_members_only'])
-        min_squad_size = int(body['min_squad_size'])
-        max_squad_size = int(body['max_squad_size'])
-        squad_tag_required = int(body['squad_tag_required'])
-        squad_name_required = int(body['squad_name_required'])
-        mii_name_required = int(body['mii_name_required'])
-        host_status_required = int(body['host_status_required'])
-        checkins_open = int(body['checkins_open'])
-        min_players_checkin = int(body['min_players_checkin'])
-        verified_fc_required = int(body['verified_fc_required'])
-        is_viewable = int(body['is_viewable'])
-        is_public = int(body['is_public'])
-        show_on_profiles = int(body['show_on_profiles'])
-        # object storage-only fields
-        ruleset = body['ruleset']
-        use_series_ruleset = int(body['use_series_ruleset'])
-        organizer = body['organizer']
-        location = body['location']
-
-    except Exception as e:
-        return JSONResponse({'error': 'No correct body send'}, status_code=400)
-
-    # store minimal data about each tournament in the SQLite DB
-    async with connect_db() as db:
-        cursor = await db.execute(
-            """INSERT INTO tournaments(
-                name, game, mode, series_id, is_squad, registrations_open, date_start, date_end, description, use_series_description, series_stats_include,
-                logo, url, registration_deadline, registration_cap, teams_allowed, teams_only, team_members_only, min_squad_size, max_squad_size, squad_tag_required,
-                squad_name_required, mii_name_required, host_status_required, checkins_open, min_players_checkin, verified_fc_required, is_viewable, is_public,
-                show_on_profiles
-                ) VALUES (?, ?, ?, ?, ?, ?, ?, ?, ?, ?, ?, ?, ?, ?, ?, ?, ?, ?, ?, ?, ?, ?, ?, ?, ?, ?, ?, ?, ?, ?)""",
-            (tournament_name, game, mode, series_id, is_squad, registrations_open, date_start, date_end, description, use_series_description,
-            series_stats_include, logo, url, registration_deadline, registration_cap, teams_allowed, teams_only, team_members_only, min_squad_size,
-            max_squad_size, squad_tag_required, squad_name_required, mii_name_required, host_status_required, checkins_open, min_players_checkin,
-            verified_fc_required, is_viewable, is_public, show_on_profiles))
-        tournament_id = cursor.lastrowid
-        await db.commit()
-
-    # store more detailed information about the tournament in object storage
-    s3_json = {"id": tournament_id,
-                "name": tournament_name,
-                "game": game,
-                "mode": mode,
-                "series_id": series_id,
-                "is_squad": is_squad,
-                "registrations_open": registrations_open,
-                "date_start": date_start,
-                "date_end": date_end,
-                "description": description,
-                "use_series_description": use_series_description,
-                "series_stats_include": series_stats_include,
-                "logo": logo,
-                "url": url,
-                "registration_deadline": registration_deadline,
-                "registration_cap": registration_cap,
-                "teams_allowed": teams_allowed,
-                "teams_only": teams_only,
-                "team_members_only": team_members_only,
-                "min_squad_size": min_squad_size,
-                "max_squad_size": max_squad_size,
-                "squad_tag_required": squad_tag_required,
-                "squad_name_required": squad_name_required,
-                "mii_name_required": mii_name_required,
-                "host_status_required": host_status_required,
-                "checkins_open": checkins_open,
-                "min_players_checkin": min_players_checkin,
-                "verified_fc_required": verified_fc_required,
-                "is_viewable": is_viewable,
-                "is_public": is_public,
-                "show_on_profiles": show_on_profiles,
-                "ruleset": ruleset,
-                "use_series_ruleset": use_series_ruleset,
-                "organizer": organizer,
-                "location": location
-                }
-    s3_message = bytes(json.dumps(s3_json).encode('utf-8'))
-    await s3_wrapper.put_object('tournaments', f'{tournament_id}.json', s3_message)
-    return JSONResponse(s3_json)
->>>>>>> 73258561
 
 @require_permission(permissions.EDIT_TOURNAMENT)
 async def edit_tournament(request: Request) -> JSONResponse:
