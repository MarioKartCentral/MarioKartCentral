--- conflicted
+++ resolved
@@ -2,7 +2,7 @@
 from starlette.routing import Route
 from api.data import handle
 from api.utils.responses import JSONResponse, bind_request_body
-from api.auth import require_tournament_permission, check_tournament_visiblity
+from api.auth import require_tournament_permission
 from common.auth import tournament_permissions
 from common.data.commands import *
 from common.data.models import *
@@ -40,7 +40,7 @@
         players = await handle(reg_command)
         placements_command = GetSoloPlacementsCommand(tournament_id, players)
         placements = await handle(placements_command)
-
+    
     return JSONResponse(placements)
 
 async def get_player_placements(request: Request) -> JSONResponse:
@@ -49,7 +49,6 @@
     placements = await handle(placements_command)
     return JSONResponse(placements)
 
-<<<<<<< HEAD
 async def get_team_placements(request: Request) -> JSONResponse:
     team_id = int(request.path_params['team_id'])
     command = GetTeamTournamentPlacementsCommand(team_id)
@@ -57,8 +56,6 @@
     return JSONResponse(placements)
 
 
-=======
->>>>>>> 406b76ae
 routes = [
     Route('/api/tournaments/{tournament_id:int}/placements/set', set_placements, methods=["POST"]),
     Route('/api/tournaments/{tournament_id:int}/placements', get_placements),
