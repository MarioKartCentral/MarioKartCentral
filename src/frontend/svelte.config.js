import { vitePreprocess } from '@sveltejs/vite-plugin-svelte';
import adapter from '@sveltejs/adapter-static';
import preprocess from 'svelte-preprocess';

const locales = ['de', 'en-gb', 'en-us', 'es', 'fr', 'ja'];

function getEntriesForLocale(locale) {
  return [
    `/${locale}`,
    `/${locale}/login`,
    `/${locale}/register`,
    `/${locale}/tournaments/details`,
    `/${locale}/tournaments/create`,
    `/${locale}/tournaments/create/select_template`,
    `/${locale}/tournaments/edit`,
    `/${locale}/tournaments/edit_placements`,
    `/${locale}/tournaments/edit_placements/raw`,
    `/${locale}/tournaments/manage_roles`,
    `/${locale}/tournaments/series`,
    `/${locale}/tournaments/series/create`,
    `/${locale}/tournaments/series/create_template`,
    `/${locale}/tournaments/series/create_tournament`,
    `/${locale}/tournaments/series/create_tournament/select_template`,
    `/${locale}/tournaments/series/details`,
    `/${locale}/tournaments/series/edit`,
    `/${locale}/tournaments/series/manage_roles`,
    `/${locale}/tournaments/series/templates`,
    `/${locale}/tournaments/templates`,
    `/${locale}/tournaments/templates/create`,
    `/${locale}/tournaments/templates/edit`,
    `/${locale}/player-signup`,
    `/${locale}/registry/players`,
    `/${locale}/registry/players/edit-profile`,
    `/${locale}/registry/players/profile`,
    `/${locale}/registry/invites`,
    `/${locale}/registry/teams`,
    `/${locale}/registry/teams/profile`,
    `/${locale}/registry/teams/create`,
    `/${locale}/registry/teams/edit`,
    `/${locale}/registry/teams/manage_rosters`,
    `/${locale}/registry/teams/mod/edit`,
    `/${locale}/registry/teams/mod/manage_rosters`,
    `/${locale}/registry/teams/transfers`,
    `/${locale}/moderator/approve_teams`,
    `/${locale}/moderator/approve_team_edits`,
    `/${locale}/moderator/approve_transfers`,
<<<<<<< HEAD
    `/${locale}/moderator/player_bans`,
=======
    `/${locale}/moderator/manage_user_roles`,
>>>>>>> 4e36317f
  ];
}

/** @type {import('@sveltejs/kit').Config} */
const config = {
  preprocess: [preprocess(), vitePreprocess({})],

  kit: {
    adapter: adapter(),

    alias: {
      $i18n: 'src/i18n',
    },

    prerender: {
      //entries: locales.map((l) => `/${l}`)
      entries: locales.flatMap(getEntriesForLocale),
    },
  },
};

export default config;<|MERGE_RESOLUTION|>--- conflicted
+++ resolved
@@ -44,11 +44,8 @@
     `/${locale}/moderator/approve_teams`,
     `/${locale}/moderator/approve_team_edits`,
     `/${locale}/moderator/approve_transfers`,
-<<<<<<< HEAD
+    `/${locale}/moderator/manage_user_roles`,
     `/${locale}/moderator/player_bans`,
-=======
-    `/${locale}/moderator/manage_user_roles`,
->>>>>>> 4e36317f
   ];
 }
 
