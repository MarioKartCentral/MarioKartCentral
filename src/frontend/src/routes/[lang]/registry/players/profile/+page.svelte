--- conflicted
+++ resolved
@@ -14,12 +14,9 @@
   import BanPlayerForm from '$lib/components/moderator/BanPlayerForm.svelte';
   import ViewEditBan from '$lib/components/moderator/ViewEditBan.svelte';
   import { check_permission, permissions } from '$lib/util/permissions';
-<<<<<<< HEAD
   import PlayerNotes from '$lib/components/registry/players/PlayerNotes.svelte';
   import EditPlayerNotes from '$lib/components/registry/players/EditPlayerNotes.svelte';
-=======
   import ClaimPlayer from '$lib/components/registry/players/ClaimPlayer.svelte';
->>>>>>> 247f0ed4
 
   let user_info: UserInfo;
   let banDialog: Dialog;
@@ -105,17 +102,12 @@
         <ViewEditBan {banInfo}/>
       {/if}
     </Dialog>
-<<<<<<< HEAD
     <Dialog bind:this={playerNotesDialog} on:close={() => resetPlayerNotes = !resetPlayerNotes} header={$LL.PLAYER_PROFILE.EDIT_PLAYER_NOTES()}>
       {#key resetPlayerNotes}
         <EditPlayerNotes playerId={player.id} notes={player.notes?.notes || ""} on:cancel={closeEditPlayerNotesDialog}/>
       {/key}
     </Dialog>
   {/if}
-
-=======
-    {/if}
->>>>>>> 247f0ed4
   <PlayerProfile {player} />
   {#if user_info.player && player.is_shadow}
     <ClaimPlayer {player}/>
