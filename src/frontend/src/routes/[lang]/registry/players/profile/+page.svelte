<script lang="ts">
  import LL from '$i18n/i18n-svelte';
  import { onMount } from 'svelte';
  import { page } from '$app/stores';
  import { user } from '$lib/stores/stores';
  import type { UserInfo } from '$lib/types/user-info';
  import type { PlayerInfo } from '$lib/types/player-info';
  import type { BanListData, BanInfoDetailed } from '$lib/types/ban-info';
  import Section from '$lib/components/common/Section.svelte';
  import Button from '$lib/components/common/buttons/Button.svelte';
  import Dialog from '$lib/components/common/Dialog.svelte';
  import PlayerProfile from '$lib/components/registry/players/PlayerProfile.svelte';
  import PlayerProfileBan from '$lib/components/registry/players/PlayerProfileBan.svelte';
  import BanPlayerForm from '$lib/components/moderator/BanPlayerForm.svelte';
  import ViewEditBan from '$lib/components/moderator/ViewEditBan.svelte';
  import { check_permission, permissions } from '$lib/util/permissions';
<<<<<<< HEAD
  import PlayerTournamentHistory from '$lib/components/registry/players/PlayerTournamentHistory.svelte';
  import PlayerRegistrationHistory from '$lib/components/registry/players/PlayerRegistrationHistory.svelte';
=======
  import PlayerNotes from '$lib/components/registry/players/PlayerNotes.svelte';
  import EditPlayerNotes from '$lib/components/registry/players/EditPlayerNotes.svelte';
  import ClaimPlayer from '$lib/components/registry/players/ClaimPlayer.svelte';
>>>>>>> 406b76ae

  let user_info: UserInfo;
  let banDialog: Dialog;
  let editBanDialog: Dialog;
  let playerNotesDialog: Dialog;

  user.subscribe((value) => {
    user_info = value;
  });

  let id = 0;
  // eslint-disable-next-line @typescript-eslint/no-unused-vars
  let player_found = true;
  let player: PlayerInfo;
  let banInfo: BanInfoDetailed | null = null;
  let resetPlayerNotes = false;

  $: player_name = player ? player.name : 'Registry';

  onMount(async () => {
    let param_id = $page.url.searchParams.get('id');
    id = Number(param_id);
    const res = await fetch(`/api/registry/players/${id}`);
    if (res.status != 200) {
      player_found = false;
      return;
    }
    const body: PlayerInfo = await res.json();
    player = body;

    if (player.ban_info) {
      // fetch detailed ban info. api will only return successfully if the user is a mod
      const res2 = await fetch(`/api/registry/players/bans?player_id=${player.id}`);
      if (res2.status === 200) {
        const data: BanListData = await res2.json();
        if (data.ban_count === 1) banInfo = data.ban_list[0];
      }
    }
  });

  function openEditPlayerNotesDialog() {
    resetPlayerNotes = !resetPlayerNotes
    playerNotesDialog.open()
  }
  function closeEditPlayerNotesDialog() {
    resetPlayerNotes = !resetPlayerNotes
    playerNotesDialog.close()
  }
</script>

<svelte:head>
  <title>{player_name} | Mario Kart Central</title>
</svelte:head>

{#if player}
  {#if player.ban_info}
    <PlayerProfileBan ban_info={player.ban_info} />
  {/if}

  {#if check_permission(user_info, permissions.ban_player) || check_permission(user_info, permissions.edit_player)}
    <Section header={$LL.NAVBAR.MODERATOR()}>
      <div slot="header_content">
        {#if check_permission(user_info, permissions.ban_player)}
          {#if !player.is_banned}
            <Button on:click={banDialog.open}>{$LL.PLAYER_BAN.BAN_PLAYER()}</Button>
          {:else}
            <Button on:click={editBanDialog.open}>{$LL.PLAYER_BAN.VIEW_EDIT_BAN()}</Button>
          {/if}
        {/if}
        {#if check_permission(user_info, permissions.edit_player)}
          <Button href="/{$page.params.lang}/registry/players/mod-edit-profile?id={player.id}">Edit Player</Button>
          <Button on:click={openEditPlayerNotesDialog}>{$LL.PLAYER_PROFILE.EDIT_PLAYER_NOTES()}</Button>
        {/if}
      </div>
      <PlayerNotes notes={player.notes}/>
    </Section>
    <Dialog bind:this={banDialog} header={$LL.PLAYER_BAN.BAN_PLAYER()}>
      <BanPlayerForm playerId={player.id} playerName={player.name} handleCancel={() => banDialog.close()} />
    </Dialog>
    <Dialog bind:this={editBanDialog} header={$LL.PLAYER_BAN.VIEW_EDIT_BAN()}>
      {#if banInfo}
        <ViewEditBan {banInfo} />
      {/if}
    </Dialog>
<<<<<<< HEAD
  {/if}

  <PlayerProfile {player} />
  <PlayerTournamentHistory {player} />
  <PlayerRegistrationHistory {player} />
=======
    <Dialog bind:this={playerNotesDialog} on:close={() => resetPlayerNotes = !resetPlayerNotes} header={$LL.PLAYER_PROFILE.EDIT_PLAYER_NOTES()}>
      {#key resetPlayerNotes}
        <EditPlayerNotes playerId={player.id} notes={player.notes?.notes || ""} on:cancel={closeEditPlayerNotesDialog}/>
      {/key}
    </Dialog>
  {/if}
  <PlayerProfile {player} />
  {#if user_info.player && player.is_shadow}
    <ClaimPlayer {player}/>
  {/if}
>>>>>>> 406b76ae
{:else if !player_found}
  Player not found
{/if}<|MERGE_RESOLUTION|>--- conflicted
+++ resolved
@@ -7,26 +7,22 @@
   import type { PlayerInfo } from '$lib/types/player-info';
   import type { BanListData, BanInfoDetailed } from '$lib/types/ban-info';
   import Section from '$lib/components/common/Section.svelte';
-  import Button from '$lib/components/common/buttons/Button.svelte';
+  import Button from "$lib/components/common/buttons/Button.svelte";
   import Dialog from '$lib/components/common/Dialog.svelte';
   import PlayerProfile from '$lib/components/registry/players/PlayerProfile.svelte';
   import PlayerProfileBan from '$lib/components/registry/players/PlayerProfileBan.svelte';
   import BanPlayerForm from '$lib/components/moderator/BanPlayerForm.svelte';
   import ViewEditBan from '$lib/components/moderator/ViewEditBan.svelte';
   import { check_permission, permissions } from '$lib/util/permissions';
-<<<<<<< HEAD
-  import PlayerTournamentHistory from '$lib/components/registry/players/PlayerTournamentHistory.svelte';
-  import PlayerRegistrationHistory from '$lib/components/registry/players/PlayerRegistrationHistory.svelte';
-=======
   import PlayerNotes from '$lib/components/registry/players/PlayerNotes.svelte';
   import EditPlayerNotes from '$lib/components/registry/players/EditPlayerNotes.svelte';
   import ClaimPlayer from '$lib/components/registry/players/ClaimPlayer.svelte';
->>>>>>> 406b76ae
+import PlayerTournamentHistory from '$lib/components/registry/players/PlayerTournamentHistory.svelte';
+  import PlayerRegistrationHistory from '$lib/components/registry/players/PlayerRegistrationHistory.svelte';
 
   let user_info: UserInfo;
   let banDialog: Dialog;
   let editBanDialog: Dialog;
-  let playerNotesDialog: Dialog;
 
   user.subscribe((value) => {
     user_info = value;
@@ -57,7 +53,8 @@
       const res2 = await fetch(`/api/registry/players/bans?player_id=${player.id}`);
       if (res2.status === 200) {
         const data: BanListData = await res2.json();
-        if (data.ban_count === 1) banInfo = data.ban_list[0];
+        if (data.ban_count === 1)
+          banInfo = data.ban_list[0];
       }
     }
   });
@@ -99,20 +96,13 @@
       <PlayerNotes notes={player.notes}/>
     </Section>
     <Dialog bind:this={banDialog} header={$LL.PLAYER_BAN.BAN_PLAYER()}>
-      <BanPlayerForm playerId={player.id} playerName={player.name} handleCancel={() => banDialog.close()} />
+      <BanPlayerForm playerId={player.id} playerName={player.name} handleCancel={() => banDialog.close()}/>
     </Dialog>
     <Dialog bind:this={editBanDialog} header={$LL.PLAYER_BAN.VIEW_EDIT_BAN()}>
       {#if banInfo}
-        <ViewEditBan {banInfo} />
+        <ViewEditBan {banInfo}/>
       {/if}
     </Dialog>
-<<<<<<< HEAD
-  {/if}
-
-  <PlayerProfile {player} />
-  <PlayerTournamentHistory {player} />
-  <PlayerRegistrationHistory {player} />
-=======
     <Dialog bind:this={playerNotesDialog} on:close={() => resetPlayerNotes = !resetPlayerNotes} header={$LL.PLAYER_PROFILE.EDIT_PLAYER_NOTES()}>
       {#key resetPlayerNotes}
         <EditPlayerNotes playerId={player.id} notes={player.notes?.notes || ""} on:cancel={closeEditPlayerNotesDialog}/>
@@ -123,7 +113,6 @@
   {#if user_info.player && player.is_shadow}
     <ClaimPlayer {player}/>
   {/if}
->>>>>>> 406b76ae
 {:else if !player_found}
-  Player not found
+    Player not found
 {/if}