<script lang="ts">
  import LL from '$i18n/i18n-svelte';
  import { onMount } from 'svelte';
  import { page } from '$app/stores';
  import { user } from '$lib/stores/stores';
  import type { UserInfo } from '$lib/types/user-info';
  import type { PlayerInfo } from '$lib/types/player-info';
  import type { BanListData, BanInfoDetailed } from '$lib/types/ban-info';
  import Section from '$lib/components/common/Section.svelte';
  import Button from '$lib/components/common/buttons/Button.svelte';
  import Dialog from '$lib/components/common/Dialog.svelte';
  import PlayerProfile from '$lib/components/registry/players/PlayerProfile.svelte';
  import PlayerProfileBan from '$lib/components/registry/players/PlayerProfileBan.svelte';
  import BanPlayerForm from '$lib/components/moderator/BanPlayerForm.svelte';
  import ViewEditBan from '$lib/components/moderator/ViewEditBan.svelte';
  import { check_permission, permissions } from '$lib/util/permissions';
  import PlayerNotes from '$lib/components/registry/players/PlayerNotes.svelte';
  import EditPlayerNotes from '$lib/components/registry/players/EditPlayerNotes.svelte';
  import ClaimPlayer from '$lib/components/registry/players/ClaimPlayer.svelte';
  import PlayerTournamentHistory from '$lib/components/registry/players/PlayerTournamentHistory.svelte';
  import PlayerRegistrationHistory from '$lib/components/registry/players/PlayerRegistrationHistory.svelte';

  let user_info: UserInfo;
  let banDialog: Dialog;
  let editBanDialog: Dialog;
  let playerNotesDialog: Dialog;

  user.subscribe((value) => {
    user_info = value;
  });

  let id = 0;
  // eslint-disable-next-line @typescript-eslint/no-unused-vars
  let player_found = true;
  let player: PlayerInfo;
  let banInfo: BanInfoDetailed | null = null;
  let resetPlayerNotes = false;

  $: player_name = player ? player.name : 'Registry';

  onMount(async () => {
    let param_id = $page.url.searchParams.get('id');
    id = Number(param_id);
    const res = await fetch(`/api/registry/players/${id}`);
    if (res.status != 200) {
      player_found = false;
      return;
    }
    const body: PlayerInfo = await res.json();
    player = body;

    if (player.ban_info) {
      // fetch detailed ban info. api will only return successfully if the user is a mod
      const res2 = await fetch(`/api/registry/players/bans?player_id=${player.id}`);
      if (res2.status === 200) {
        const data: BanListData = await res2.json();
        if (data.ban_count === 1) banInfo = data.ban_list[0];
      }
    }
  });

  function openEditPlayerNotesDialog() {
    resetPlayerNotes = !resetPlayerNotes;
    playerNotesDialog.open();
  }
  function closeEditPlayerNotesDialog() {
    resetPlayerNotes = !resetPlayerNotes;
    playerNotesDialog.close();
  }
</script>

<svelte:head>
  <title>{player_name} | Mario Kart Central</title>
</svelte:head>

{#if player}
  {#if player.ban_info}
    <PlayerProfileBan ban_info={player.ban_info} />
  {/if}

  {#if check_permission(user_info, permissions.ban_player) || check_permission(user_info, permissions.edit_player)}
    <Section header={$LL.NAVBAR.MODERATOR()}>
      <div slot="header_content">
        {#if check_permission(user_info, permissions.ban_player)}
          {#if !player.is_banned}
            <Button on:click={banDialog.open}>{$LL.PLAYER_BAN.BAN_PLAYER()}</Button>
          {:else}
            <Button on:click={editBanDialog.open}>{$LL.PLAYER_BAN.VIEW_EDIT_BAN()}</Button>
          {/if}
        {/if}
        {#if check_permission(user_info, permissions.edit_player)}
          <Button href="/{$page.params.lang}/registry/players/mod-edit-profile?id={player.id}">{$LL.PLAYER_PROFILE.EDIT_PROFILE()}</Button>
          <Button on:click={openEditPlayerNotesDialog}>{$LL.PLAYER_PROFILE.EDIT_PLAYER_NOTES()}</Button>
        {/if}
      </div>
      <PlayerNotes notes={player.notes} />
    </Section>
    <Dialog bind:this={banDialog} header={$LL.PLAYER_BAN.BAN_PLAYER()}>
      <BanPlayerForm playerId={player.id} playerName={player.name} handleCancel={() => banDialog.close()} />
    </Dialog>
    <Dialog bind:this={editBanDialog} header={$LL.PLAYER_BAN.VIEW_EDIT_BAN()}>
      {#if banInfo}
        <ViewEditBan {banInfo} />
      {/if}
    </Dialog>
    <Dialog
      bind:this={playerNotesDialog}
      on:close={() => (resetPlayerNotes = !resetPlayerNotes)}
      header={$LL.PLAYER_PROFILE.EDIT_PLAYER_NOTES()}
    >
      {#key resetPlayerNotes}
        <EditPlayerNotes
          playerId={player.id}
          notes={player.notes?.notes || ''}
          on:cancel={closeEditPlayerNotesDialog}
        />
      {/key}
    </Dialog>
  {/if}
  <PlayerProfile {player} />
  <PlayerTournamentHistory {player} />
  <PlayerRegistrationHistory {player} />
  {#if user_info.player && player.is_shadow}
    <ClaimPlayer {player} />
  {/if}
{:else if !player_found}
<<<<<<< HEAD
    {$LL.PLAYER_PROFILE.PLAYER_NOT_FOUND()}
=======
  Player not found
>>>>>>> 4075896e
{/if}<|MERGE_RESOLUTION|>--- conflicted
+++ resolved
@@ -124,9 +124,5 @@
     <ClaimPlayer {player} />
   {/if}
 {:else if !player_found}
-<<<<<<< HEAD
     {$LL.PLAYER_PROFILE.PLAYER_NOT_FOUND()}
-=======
-  Player not found
->>>>>>> 4075896e
 {/if}