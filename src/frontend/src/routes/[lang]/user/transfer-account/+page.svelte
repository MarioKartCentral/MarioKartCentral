--- conflicted
+++ resolved
@@ -1,93 +1,54 @@
 <script lang="ts">
-  import Section from '$lib/components/common/Section.svelte';
-  import PlayerSearch from '$lib/components/common/PlayerSearch.svelte';
-  import Button from '$lib/components/common/buttons/Button.svelte';
-  import type { PlayerInfo } from '$lib/types/player-info';
-  import { user } from '$lib/stores/stores';
-  import type { UserInfo } from '$lib/types/user-info';
-  import LL from '$i18n/i18n-svelte';
-  import { page } from '$app/stores';
+    import Section from "$lib/components/common/Section.svelte";
+    import PlayerSearch from "$lib/components/common/PlayerSearch.svelte";
+    import Button from "$lib/components/common/buttons/Button.svelte";
+    import type { PlayerInfo } from "$lib/types/player-info";
+    import { user } from "$lib/stores/stores";
+    import type { UserInfo } from "$lib/types/user-info";
+    import LL from "$i18n/i18n-svelte";
+    import { page } from "$app/stores";
 
-  let user_info: UserInfo;
+    let user_info: UserInfo;
 
-  user.subscribe((value) => {
-    user_info = value;
-  });
+    user.subscribe((value) => {
+        user_info = value;
+    });
 
-  let player: PlayerInfo | null = null;
-  let working = false;
-  let agree_terms = false;
-  let agree_policy = false;
+    let player: PlayerInfo | null = null;
+    let working = false;
+    let agree_terms = false;
+    let agree_policy = false;
 
-  async function transfer_account() {
-    if (!player) return;
-    working = true;
-    const payload = {
-      player_id: player.id,
-    };
-    const endpoint = '/api/user/transfer_account';
-    const response = await fetch(endpoint, {
-      method: 'POST',
-      headers: { 'Content-Type': 'application/json' },
-      body: JSON.stringify(payload),
-    });
-    working = false;
-    const result = await response.json();
-    if (response.status < 300) {
-      alert($LL.LOGIN.TRANSFER_ACCOUNT_SUCCESS());
-      window.location.href = `/${$page.params.lang}/`;
-    } else {
-      alert(`${$LL.LOGIN.TRANSFER_ACCOUNT_FAILED()}: ${result['title']}`);
+    async function transfer_account() {
+        if(!player) return;
+        working = true;
+        const payload = {
+            player_id: player.id,
+        };
+        const endpoint = '/api/user/transfer_account';
+        const response = await fetch(endpoint, {
+            method: 'POST',
+            headers: { 'Content-Type': 'application/json' },
+            body: JSON.stringify(payload),
+        });
+        working = false;
+        const result = await response.json();
+        if(response.status < 300) {
+            alert($LL.LOGIN.TRANSFER_ACCOUNT_SUCCESS());
+            window.location.href = `/${$page.params.lang}/`;
+        }
+        else {
+            alert(`${$LL.LOGIN.TRANSFER_ACCOUNT_FAILED()}: ${result['title']}`);
+        }
     }
-  }
+    
 </script>
 
 <svelte:head>
-  <title>Transfer Account | MKCentral</title>
+    <title>Transfer Account | MKCentral</title>
 </svelte:head>
 
 {#if user_info.is_checked}
-<<<<<<< HEAD
-  {#if user_info.id === null}
-    <Section header={$LL.LOGIN.TRANSFER_ACCOUNT_HEADER()}>
-      <div>
-        {$LL.LOGIN.TRANSFER_ACCOUNT_DETAILS()}
-        <div>
-          <PlayerSearch bind:player />
-        </div>
-        {#if player}
-          <div class="option">
-            <span class="agree-terms">
-              <input name="terms" type="checkbox" bind:checked={agree_terms} />
-            </span>
-            <div class="terms-label">
-              <a href="/{$page.params.lang}/user/terms" target="_blank">
-                {$LL.LOGIN.AGREE_TO_TERMS()}
-              </a>
-            </div>
-          </div>
-          <div class="option">
-            <span class="agree-terms">
-              <input name="privacy" type="checkbox" bind:checked={agree_policy} />
-            </span>
-            <div class="terms-label">
-              <a href="/{$page.params.lang}/user/privacy-policy" target="_blank">
-                {$LL.LOGIN.AGREE_TO_PRIVACY_POLICY()}
-              </a>
-            </div>
-          </div>
-          <div>
-            <Button {working} on:click={transfer_account} disabled={!agree_policy || !agree_terms}
-              >{$LL.LOGIN.TRANSFER_ACCOUNT()}</Button
-            >
-          </div>
-        {/if}
-      </div></Section
-    >
-  {:else}
-    {$LL.COMMON.LOGOUT_REQUIRED()}
-  {/if}
-=======
     {#if user_info.id === null}
         <Section header={$LL.LOGIN.TRANSFER_ACCOUNT_HEADER()}>
             <div>
@@ -125,23 +86,24 @@
     {:else}
         {$LL.COMMON.LOGOUT_REQUIRED()}
     {/if}
->>>>>>> 0b3806b7
 {/if}
 
+
+
 <style>
-  div {
-    margin-bottom: 10px;
-  }
-  .option {
-    display: flex;
-    flex-wrap: wrap;
-    align-items: center;
-    margin-bottom: 10px;
-  }
-  span.agree-terms {
-    margin-right: 10px;
-  }
-  .terms-label {
-    text-decoration: underline;
-  }
+    div {
+        margin-bottom: 10px;
+    }
+    .option {
+        display: flex;
+        flex-wrap: wrap;
+        align-items: center;
+        margin-bottom: 10px;
+    }
+    span.agree-terms {
+        margin-right: 10px;
+    }
+    .terms-label {
+        text-decoration: underline;
+    }
 </style>