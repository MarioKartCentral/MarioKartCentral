--- conflicted
+++ resolved
@@ -1,34 +1,25 @@
 <script lang="ts">
-  import { onMount } from 'svelte';
-  import type { AltFlag, AltFlagList } from '$lib/types/alt-flag';
-  import PageNavigation from '$lib/components/common/PageNavigation.svelte';
-  import Section from '$lib/components/common/Section.svelte';
-  import LL from '$i18n/i18n-svelte';
-  import AltFlags from '$lib/components/moderator/AltFlags.svelte';
-  import { user } from '$lib/stores/stores';
-  import type { UserInfo } from '$lib/types/user-info';
-  import { check_permission, permissions } from '$lib/util/permissions';
+    import { onMount } from "svelte";
+    import type { AltFlag, AltFlagList } from "$lib/types/alt-flag";
+    import PageNavigation from "$lib/components/common/PageNavigation.svelte";
+    import Section from "$lib/components/common/Section.svelte";
+    import LL from "$i18n/i18n-svelte";
+    import AltFlags from "$lib/components/moderator/AltFlags.svelte";
+    import { user } from "$lib/stores/stores";
+    import type { UserInfo } from "$lib/types/user-info";
+    import { check_permission, permissions } from "$lib/util/permissions";
 
-  let user_info: UserInfo;
-  user.subscribe((value) => {
-    user_info = value;
-  });
+    let user_info: UserInfo;
+    user.subscribe((value) => {
+        user_info = value;
+    });
 
-  let flags: AltFlag[] = [];
+    let flags: AltFlag[] = [];
 
-  let currentPage = 1;
-  let totalFlags = 0;
-  let totalPages = 0;
+    let currentPage = 1;
+    let totalFlags = 0;
+    let totalPages = 0;
 
-<<<<<<< HEAD
-  let type: string | null = null;
-  let exclude_fingerprints = true;
-
-  async function fetchData() {
-    let url = `/api/moderator/altFlags?page=${currentPage}`;
-    if (type) {
-      url += `&type=${type}`;
-=======
     let type: string | null = null;
     let exclude_fingerprints = true;
     let from: string | null = null;
@@ -55,59 +46,19 @@
             totalFlags = body.count;
             totalPages = body.page_count;
         }
->>>>>>> ff433aba
     }
-    if (exclude_fingerprints) {
-      url += `&exclude_fingerprints=true`;
+
+    async function filter() {
+        if(type === "fingerprint_match") {
+            exclude_fingerprints = false;
+        }
+        await fetchData();
     }
-    const res = await fetch(url);
-    if (res.status === 200) {
-      const body: AltFlagList = await res.json();
-      flags = body.flags;
-      totalFlags = body.count;
-      totalPages = body.page_count;
-    }
-  }
 
-  async function filter() {
-    if (type === 'fingerprint_match') {
-      exclude_fingerprints = false;
-    }
-    await fetchData();
-  }
-
-  onMount(fetchData);
+    onMount(fetchData);
 </script>
 
 {#if user_info.is_checked}
-<<<<<<< HEAD
-  {#if check_permission(user_info, permissions.view_alt_flags)}
-    <Section header={$LL.MODERATOR.ALT_DETECTION.ALT_FLAGS()}>
-      {#if totalFlags}
-        <div>
-          <select bind:value={type} on:change={filter}>
-            <option value={null}> All Flags </option>
-            <option value="vpn"> VPN </option>
-            <option value="ip_match"> IP Matches </option>
-            <option value="persistent_cookie_match"> Cookie Matches </option>
-            <option value="fingerprint_match"> Fingerprint Matches </option>
-          </select>
-          <select bind:value={exclude_fingerprints} on:change={fetchData}>
-            <option value={true}>Exclude Fingerprints</option>
-            <option value={false}>Include Fingerprints</option>
-          </select>
-        </div>
-        <PageNavigation bind:currentPage bind:totalPages refresh_function={fetchData} />
-        {#key flags}
-          <AltFlags {flags} />
-        {/key}
-        <PageNavigation bind:currentPage bind:totalPages refresh_function={fetchData} />
-      {/if}
-    </Section>
-  {:else}
-    {$LL.COMMON.NO_PERMISSION()}
-  {/if}
-=======
     {#if check_permission(user_info, permissions.view_alt_flags)}
         <Section header={$LL.MODERATOR.ALT_DETECTION.ALT_FLAGS()}>
             {#if totalFlags}
@@ -152,5 +103,4 @@
     {:else}
         {$LL.COMMON.NO_PERMISSION()}
     {/if}
->>>>>>> ff433aba
 {/if}