import { writable } from 'svelte/store';
import type { UserInfo } from '$lib/types/user-info';

<<<<<<< HEAD
export const user = writable<UserInfo>({
  id: null,
  player_id: null,
  name: null,
  country_code: null,
  is_hidden: null,
  is_shadow: null,
  is_banned: null,
  discord_id: null,
  is_checked: false,
});
=======
export const user = writable<UserInfo>({id:null, player_id: null, name: null, country_code: null, 
    is_hidden: null, is_shadow: null, is_banned: null, discord_id: null, is_checked: false});

export const have_unread_notification = writable<boolean>(false);
>>>>>>> 42691232
<|MERGE_RESOLUTION|>--- conflicted
+++ resolved
@@ -1,21 +1,7 @@
 import { writable } from 'svelte/store';
-import type { UserInfo } from '$lib/types/user-info';
+import type { UserInfo } from "$lib/types/user-info";
 
-<<<<<<< HEAD
-export const user = writable<UserInfo>({
-  id: null,
-  player_id: null,
-  name: null,
-  country_code: null,
-  is_hidden: null,
-  is_shadow: null,
-  is_banned: null,
-  discord_id: null,
-  is_checked: false,
-});
-=======
 export const user = writable<UserInfo>({id:null, player_id: null, name: null, country_code: null, 
     is_hidden: null, is_shadow: null, is_banned: null, discord_id: null, is_checked: false});
 
-export const have_unread_notification = writable<boolean>(false);
->>>>>>> 42691232
+export const have_unread_notification = writable<boolean>(false);