<script lang="ts">
  export let href: string | null = null;
  export let external: string | null = null;
  export let title: string | null = null;
<<<<<<< HEAD
  export let selected = false;
=======
  export let selected: boolean = false;
>>>>>>> 42691232
</script>

<li>
  {#if external}
    <a href={external} {title} rel="external">
      <slot />
    </a>
  {:else}
    <a aria-current={selected ? 'page' : undefined} {href} {title}>
      <slot />
    </a>
  {/if}
</li>

<style>
  li {
    display: flex;
    align-items: center;
  }

  a {
    font-weight: bold;
    color: white;
    text-decoration: none;
  }

  [aria-current] {
    text-decoration: underline;
    text-decoration-thickness: 2px;
    text-underline-offset: 8px;
  }
</style><|MERGE_RESOLUTION|>--- conflicted
+++ resolved
@@ -2,11 +2,7 @@
   export let href: string | null = null;
   export let external: string | null = null;
   export let title: string | null = null;
-<<<<<<< HEAD
-  export let selected = false;
-=======
   export let selected: boolean = false;
->>>>>>> 42691232
 </script>
 
 <li>
