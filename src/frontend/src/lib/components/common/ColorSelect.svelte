<script lang="ts">
  import TagBadge from '../badges/TagBadge.svelte';
  import { colors } from '$lib/util/util';
  import LL from '$i18n/i18n-svelte';

  export let tag: string | null = '';
  export let color = 0;
  export let name = 'color';

  let sorted_colors = colors.toSorted((a, b) => a.label.localeCompare(b.label));

  // eslint-disable-next-line @typescript-eslint/no-explicit-any
  const color_strings: any = $LL.COLORS;
</script>

<div class="color-select">
<<<<<<< HEAD
  <select {name} bind:value={color}>
    {#each sorted_colors as c}
      <option value={c.id}>{color_strings[c.label]()}</option>
    {/each}
  </select>
  <TagBadge {tag} {color} />
=======
    <select {name} bind:value={color}>
        {#each sorted_colors as c}
            <option value={c.id} style="background-color:{c.value}">{color_strings[c.label]()}</option>
        {/each}
    </select>
    <TagBadge {tag} {color}/>
>>>>>>> ff433aba
</div>

<style>
  .color-select {
    display: flex;
    gap: 10px;
    align-items: center;
  }
</style><|MERGE_RESOLUTION|>--- conflicted
+++ resolved
@@ -1,40 +1,31 @@
 <script lang="ts">
-  import TagBadge from '../badges/TagBadge.svelte';
-  import { colors } from '$lib/util/util';
-  import LL from '$i18n/i18n-svelte';
+    import TagBadge from "../badges/TagBadge.svelte";
+    import { colors } from "$lib/util/util";
+    import LL from "$i18n/i18n-svelte";
 
-  export let tag: string | null = '';
-  export let color = 0;
-  export let name = 'color';
+    export let tag: string | null = "";
+    export let color = 0;
+    export let name = "color"
 
-  let sorted_colors = colors.toSorted((a, b) => a.label.localeCompare(b.label));
+    let sorted_colors = colors.toSorted((a, b) => a.label.localeCompare(b.label));
 
-  // eslint-disable-next-line @typescript-eslint/no-explicit-any
-  const color_strings: any = $LL.COLORS;
+    // eslint-disable-next-line @typescript-eslint/no-explicit-any
+    const color_strings: any = $LL.COLORS;
 </script>
 
 <div class="color-select">
-<<<<<<< HEAD
-  <select {name} bind:value={color}>
-    {#each sorted_colors as c}
-      <option value={c.id}>{color_strings[c.label]()}</option>
-    {/each}
-  </select>
-  <TagBadge {tag} {color} />
-=======
     <select {name} bind:value={color}>
         {#each sorted_colors as c}
             <option value={c.id} style="background-color:{c.value}">{color_strings[c.label]()}</option>
         {/each}
     </select>
     <TagBadge {tag} {color}/>
->>>>>>> ff433aba
 </div>
 
 <style>
-  .color-select {
-    display: flex;
-    gap: 10px;
-    align-items: center;
-  }
+    .color-select {
+        display: flex;
+        gap: 10px;
+        align-items: center;
+    }
 </style>