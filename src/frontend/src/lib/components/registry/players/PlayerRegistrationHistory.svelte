--- conflicted
+++ resolved
@@ -77,9 +77,6 @@
       <div>
         <form on:submit|preventDefault={filterData}>
           <div class="flex flex-row flex-wrap items-center justify-center">
-<<<<<<< HEAD
-            <GameModeSelect bind:game bind:mode hide_labels is_team all_option inline />
-=======
             <GameModeSelect bind:game bind:mode hide_labels is_team all_option inline/>
             {#if check_permission($user, permissions.edit_player)}
               <div class="ml-1 my-2">
@@ -89,7 +86,6 @@
                 </select>
               </div>
             {/if}
->>>>>>> ff433aba
             <div class="ml-1 my-2">
               <Button type="submit">{$LL.COMMON.FILTER()}</Button>
             </div>
@@ -107,11 +103,13 @@
             {#each filtered_history as record, i}
               <tr class="row-{i % 2} {record.is_hidden ? "hidden-item" : ""}">
                 <td>
-                  <a href="/{$page.params.lang}/registry/teams/profile?id={record.team_id}">
+                  <a
+                    href="/{$page.params.lang}/registry/teams/profile?id={record.team_id}"
+                  >
                     <!-- prefer roster name, but use team name as fallback -->
                     {record.roster_name ? record.roster_name : record.team_name}
                     {#if record.is_bagger_clause}
-                      <BaggerBadge />
+                      <BaggerBadge/>
                     {/if}
                   </a>
                 </td>
