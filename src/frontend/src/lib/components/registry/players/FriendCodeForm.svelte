<script lang="ts">
  import LL from '$i18n/i18n-svelte';
  import type { PlayerInfo } from '$lib/types/player-info';
  import Button from '$lib/components/common/buttons/Button.svelte';
  import FCTypeSelect from '$lib/components/common/FCTypeSelect.svelte';
  import FcInput from '$lib/components/common/FCInput.svelte';

  export let player: PlayerInfo | null;
  export let is_privileged = false;
  let selected_type: string | null = null;
  let working = false;

  const fc_limits: { [key: string]: number } = { switch: 1, mkt: 1, mkw: 4, '3ds': 1, nnid: 1 };

<<<<<<< HEAD
  function get_maxed_types() {
    // if we're privileged, we can add fcs for any game
    if (!player || is_privileged) return [];
    // get all games where we have reached the FC limit
    let maxed_types = Object.keys(fc_limits).filter(
      (type) => player.friend_codes.filter((fc) => fc.type === type && fc.is_active).length >= fc_limits[type],
    );
    return maxed_types;
  }
=======
    function get_maxed_types() {
        // if we're privileged, we can add fcs for any game
        if(!player || is_privileged) return [];
        // get all games where we have reached the FC limit
        let maxed_types = Object.keys(fc_limits).filter(
            (type) => player!.friend_codes.filter((fc) => fc.type === type && fc.is_active).length >= fc_limits[type]
        );
        return maxed_types;
    }
>>>>>>> 0b3806b7

  async function addFC(event: SubmitEvent & { currentTarget: EventTarget & HTMLFormElement }) {
    working = true;
    const data = new FormData(event.currentTarget);
    const payload = {
      fc: data.get('fc')?.toString().replaceAll(' ', '-'),
      type: data.get('fc_type')?.toString(),
      is_primary: data.get('is_primary') ? true : false,
      description: data.get('description')?.toString(),
    };
    console.log(payload);
    const endpoint = '/api/registry/addFriendCode';
    const response = await fetch(endpoint, {
      method: 'POST',
      headers: { 'Content-Type': 'application/json' },
      body: JSON.stringify(payload),
    });
    working = false;
    const result = await response.json();

    if (response.status < 300) {
      window.location.reload();
    } else {
      alert(`${$LL.FRIEND_CODES.FRIEND_CODE_ADD_FAILED()}: ${result['title']}`);
    }
  }

  async function forceAddFC(event: SubmitEvent & { currentTarget: EventTarget & HTMLFormElement }) {
    working = true;
    const data = new FormData(event.currentTarget);
    const payload = {
      player_id: player?.id,
      fc: data.get('fc')?.toString().replaceAll(' ', '-'),
      type: data.get('fc_type')?.toString(),
      is_primary: data.get('is_primary') ? true : false,
      description: data.get('description')?.toString(),
    };
    console.log(payload);
    const endpoint = '/api/registry/forceAddFriendCode';
    const response = await fetch(endpoint, {
      method: 'POST',
      headers: { 'Content-Type': 'application/json' },
      body: JSON.stringify(payload),
    });
    working = false;
    const result = await response.json();

    if (response.status < 300) {
      window.location.reload();
    } else {
      alert(`${$LL.FRIEND_CODES.FRIEND_CODE_ADD_FAILED()}: ${result['title']}`);
    }
  }
</script>

{#if player}
  <form method="post" on:submit|preventDefault={is_privileged ? forceAddFC : addFC}>
    <div>
      <div class="option">
        <FCTypeSelect bind:type={selected_type} flex required disabled_types={get_maxed_types()} />
      </div>
      <div class="option">
        <div>
          <label for="fc">{$LL.FRIEND_CODES.FRIEND_CODE()}</label>
        </div>
        <div>
          <FcInput {selected_type} required />
        </div>
      </div>
      <div class="option">
        <div>
          <label for="is_primary">{$LL.FRIEND_CODES.PRIMARY()}</label>
        </div>
        <div>
          <input name="is_primary" type="checkbox" />
        </div>
      </div>
      <div class="option">
        <div>
          <label for="description">{$LL.FRIEND_CODES.DESCRIPTION()}</label>
        </div>
        <div>
          <input name="description" placeholder={$LL.FRIEND_CODES.DESCRIPTION()} maxlength="200" />
        </div>
      </div>
      <Button {working} type="submit">{$LL.COMMON.SUBMIT()}</Button>
    </div>
  </form>
{/if}

<style>
  :global(label) {
    display: inline-block;
    width: 100px;
    margin-right: 10px;
  }
  input {
    width: 200px;
  }
  input[type='checkbox'] {
    width: 15px;
  }
  .option {
    margin-bottom: 10px;
    display: flex;
    align-items: center;
  }
</style><|MERGE_RESOLUTION|>--- conflicted
+++ resolved
@@ -1,28 +1,17 @@
 <script lang="ts">
-  import LL from '$i18n/i18n-svelte';
-  import type { PlayerInfo } from '$lib/types/player-info';
-  import Button from '$lib/components/common/buttons/Button.svelte';
-  import FCTypeSelect from '$lib/components/common/FCTypeSelect.svelte';
-  import FcInput from '$lib/components/common/FCInput.svelte';
+    import LL from "$i18n/i18n-svelte";
+    import type { PlayerInfo } from "$lib/types/player-info";
+    import Button from "$lib/components/common/buttons/Button.svelte";
+    import FCTypeSelect from "$lib/components/common/FCTypeSelect.svelte";
+    import FcInput from "$lib/components/common/FCInput.svelte";
 
-  export let player: PlayerInfo | null;
-  export let is_privileged = false;
-  let selected_type: string | null = null;
-  let working = false;
+    export let player: PlayerInfo | null;
+    export let is_privileged = false;
+    let selected_type: string | null = null;
+    let working = false;
 
-  const fc_limits: { [key: string]: number } = { switch: 1, mkt: 1, mkw: 4, '3ds': 1, nnid: 1 };
+    const fc_limits: { [key: string]: number } = { switch: 1, mkt: 1, mkw: 4, '3ds': 1, nnid: 1 };
 
-<<<<<<< HEAD
-  function get_maxed_types() {
-    // if we're privileged, we can add fcs for any game
-    if (!player || is_privileged) return [];
-    // get all games where we have reached the FC limit
-    let maxed_types = Object.keys(fc_limits).filter(
-      (type) => player.friend_codes.filter((fc) => fc.type === type && fc.is_active).length >= fc_limits[type],
-    );
-    return maxed_types;
-  }
-=======
     function get_maxed_types() {
         // if we're privileged, we can add fcs for any game
         if(!player || is_privileged) return [];
@@ -32,112 +21,111 @@
         );
         return maxed_types;
     }
->>>>>>> 0b3806b7
 
-  async function addFC(event: SubmitEvent & { currentTarget: EventTarget & HTMLFormElement }) {
-    working = true;
-    const data = new FormData(event.currentTarget);
-    const payload = {
-      fc: data.get('fc')?.toString().replaceAll(' ', '-'),
-      type: data.get('fc_type')?.toString(),
-      is_primary: data.get('is_primary') ? true : false,
-      description: data.get('description')?.toString(),
-    };
-    console.log(payload);
-    const endpoint = '/api/registry/addFriendCode';
-    const response = await fetch(endpoint, {
-      method: 'POST',
-      headers: { 'Content-Type': 'application/json' },
-      body: JSON.stringify(payload),
-    });
-    working = false;
-    const result = await response.json();
+    async function addFC(event: SubmitEvent & { currentTarget: EventTarget & HTMLFormElement }) {
+        working = true;
+        const data = new FormData(event.currentTarget);
+        const payload = {
+            fc: data.get('fc')?.toString().replaceAll(" ", "-"),
+            type: data.get('fc_type')?.toString(),
+            is_primary: data.get('is_primary') ? true : false,
+            description: data.get('description')?.toString(),
+        };
+        console.log(payload);
+        const endpoint = '/api/registry/addFriendCode';
+        const response = await fetch(endpoint, {
+            method: 'POST',
+            headers: { 'Content-Type': 'application/json' },
+            body: JSON.stringify(payload),
+        });
+        working = false;
+        const result = await response.json();
 
-    if (response.status < 300) {
-      window.location.reload();
-    } else {
-      alert(`${$LL.FRIEND_CODES.FRIEND_CODE_ADD_FAILED()}: ${result['title']}`);
+        if (response.status < 300) {
+            window.location.reload();
+        } else {
+            alert(`${$LL.FRIEND_CODES.FRIEND_CODE_ADD_FAILED()}: ${result['title']}`);
+        }
     }
-  }
 
-  async function forceAddFC(event: SubmitEvent & { currentTarget: EventTarget & HTMLFormElement }) {
-    working = true;
-    const data = new FormData(event.currentTarget);
-    const payload = {
-      player_id: player?.id,
-      fc: data.get('fc')?.toString().replaceAll(' ', '-'),
-      type: data.get('fc_type')?.toString(),
-      is_primary: data.get('is_primary') ? true : false,
-      description: data.get('description')?.toString(),
-    };
-    console.log(payload);
-    const endpoint = '/api/registry/forceAddFriendCode';
-    const response = await fetch(endpoint, {
-      method: 'POST',
-      headers: { 'Content-Type': 'application/json' },
-      body: JSON.stringify(payload),
-    });
-    working = false;
-    const result = await response.json();
+    async function forceAddFC(event: SubmitEvent & { currentTarget: EventTarget & HTMLFormElement }) {
+        working = true;
+        const data = new FormData(event.currentTarget);
+        const payload = {
+            player_id: player?.id,
+            fc: data.get('fc')?.toString().replaceAll(" ", "-"),
+            type: data.get('fc_type')?.toString(),
+            is_primary: data.get('is_primary') ? true : false,
+            description: data.get('description')?.toString(),
+        };
+        console.log(payload);
+        const endpoint = '/api/registry/forceAddFriendCode';
+        const response = await fetch(endpoint, {
+            method: 'POST',
+            headers: { 'Content-Type': 'application/json' },
+            body: JSON.stringify(payload),
+        });
+        working = false;
+        const result = await response.json();
 
-    if (response.status < 300) {
-      window.location.reload();
-    } else {
-      alert(`${$LL.FRIEND_CODES.FRIEND_CODE_ADD_FAILED()}: ${result['title']}`);
+        if (response.status < 300) {
+            window.location.reload();
+        } else {
+            alert(`${$LL.FRIEND_CODES.FRIEND_CODE_ADD_FAILED()}: ${result['title']}`);
+        }
     }
-  }
 </script>
 
 {#if player}
-  <form method="post" on:submit|preventDefault={is_privileged ? forceAddFC : addFC}>
-    <div>
-      <div class="option">
-        <FCTypeSelect bind:type={selected_type} flex required disabled_types={get_maxed_types()} />
-      </div>
-      <div class="option">
+    <form method="post" on:submit|preventDefault={is_privileged ? forceAddFC : addFC}>
         <div>
-          <label for="fc">{$LL.FRIEND_CODES.FRIEND_CODE()}</label>
+            <div class="option">
+                <FCTypeSelect bind:type={selected_type} flex required disabled_types={get_maxed_types()}/>
+            </div>
+            <div class="option">
+                <div>
+                    <label for="fc">{$LL.FRIEND_CODES.FRIEND_CODE()}</label>
+                </div>
+                <div>
+                    <FcInput {selected_type} required/>
+                </div>
+            </div>
+            <div class="option">
+                <div>
+                    <label for="is_primary">{$LL.FRIEND_CODES.PRIMARY()}</label>
+                </div>
+                <div>
+                    <input name="is_primary" type="checkbox" />
+                </div>
+            </div>
+            <div class="option">
+                <div>
+                    <label for="description">{$LL.FRIEND_CODES.DESCRIPTION()}</label>
+                </div>
+                <div>
+                    <input name="description" placeholder={$LL.FRIEND_CODES.DESCRIPTION()} maxlength=200/>
+                </div>
+            </div>
+            <Button {working} type="submit">{$LL.COMMON.SUBMIT()}</Button>
         </div>
-        <div>
-          <FcInput {selected_type} required />
-        </div>
-      </div>
-      <div class="option">
-        <div>
-          <label for="is_primary">{$LL.FRIEND_CODES.PRIMARY()}</label>
-        </div>
-        <div>
-          <input name="is_primary" type="checkbox" />
-        </div>
-      </div>
-      <div class="option">
-        <div>
-          <label for="description">{$LL.FRIEND_CODES.DESCRIPTION()}</label>
-        </div>
-        <div>
-          <input name="description" placeholder={$LL.FRIEND_CODES.DESCRIPTION()} maxlength="200" />
-        </div>
-      </div>
-      <Button {working} type="submit">{$LL.COMMON.SUBMIT()}</Button>
-    </div>
-  </form>
+    </form>
 {/if}
 
 <style>
-  :global(label) {
-    display: inline-block;
-    width: 100px;
-    margin-right: 10px;
-  }
-  input {
-    width: 200px;
-  }
-  input[type='checkbox'] {
-    width: 15px;
-  }
-  .option {
-    margin-bottom: 10px;
-    display: flex;
-    align-items: center;
-  }
+    :global(label) {
+        display: inline-block;
+        width: 100px;
+        margin-right: 10px;
+    }
+    input {
+        width: 200px;
+    }
+    input[type=checkbox] {
+        width: 15px;
+    }
+    .option {
+        margin-bottom: 10px;
+        display: flex;
+        align-items: center;
+    }
 </style>