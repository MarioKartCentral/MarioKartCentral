--- conflicted
+++ resolved
@@ -1,111 +1,81 @@
 <script lang="ts">
-  import type { PlayerInfo } from '$lib/types/player-info';
-  import PlayerSearch from '$lib/components/common/PlayerSearch.svelte';
-  import type { PlayerRoster } from '$lib/types/player-roster';
-  import RosterSearch from '$lib/components/common/RosterSearch.svelte';
-  import type { TeamRoster } from '$lib/types/team-roster';
-  import Button from '$lib/components/common/buttons/Button.svelte';
-  import LL from '$i18n/i18n-svelte';
+    import type { PlayerInfo } from "$lib/types/player-info";
+    import PlayerSearch from "$lib/components/common/PlayerSearch.svelte";
+    import type { PlayerRoster } from "$lib/types/player-roster";
+    import RosterSearch from "$lib/components/common/RosterSearch.svelte";
+    import type { TeamRoster } from "$lib/types/team-roster";
+    import Button from "$lib/components/common/buttons/Button.svelte";
+    import LL from "$i18n/i18n-svelte";
 
-  let player: PlayerInfo | null = null;
-  let from_roster: PlayerRoster | null = null;
-  let to_roster: TeamRoster | null = null;
-  let is_bagger: boolean = false;
-  let working = false;
+    let player: PlayerInfo | null = null;
+    let from_roster: PlayerRoster | null = null;
+    let to_roster: TeamRoster | null = null;
+    let is_bagger: boolean = false;
+    let working = false;
 
-  $: is_bagger = from_roster ? from_roster.is_bagger_clause : is_bagger;
+    $: is_bagger = from_roster ? from_roster.is_bagger_clause : is_bagger;
 
-  function updateRosters() {
-    if (!from_roster || !to_roster) {
-      return;
+    function updateRosters () {
+        if(!from_roster || !to_roster) {
+            return;
+        }
+        if(from_roster.game !== to_roster.game) {
+            to_roster = null;
+        }
     }
-    if (from_roster.game !== to_roster.game) {
-      to_roster = null;
+
+    async function getPlayerRosters() {
+        if(!player) {
+            from_roster = null;
+            to_roster = null;
+            return;   
+        }
+        console.log(player);
+        const url = `/api/registry/players/${player.id}`;
+        const res = await fetch(url);
+        if(res.status !== 200) {
+            return;
+        }
+        const body: PlayerInfo = await res.json();
+        player.rosters = body.rosters;
+        player = player;
     }
-  }
 
-  async function getPlayerRosters() {
-    if (!player) {
-      from_roster = null;
-      to_roster = null;
-      return;
+    async function transferPlayer() {
+        if(!player || !to_roster) {
+            return;
+        }
+        working = true;
+        const payload = {
+            player_id: player.id,
+            roster_id: to_roster.id,
+            team_id: to_roster.team_id,
+            roster_leave_id: from_roster ? from_roster.roster_id: null,
+            is_bagger_clause: is_bagger
+        };
+        const endpoint = '/api/registry/teams/forceTransferPlayer';
+        const res = await fetch(endpoint, {
+            method: 'POST',
+            headers: { 'Content-Type': 'application/json' },
+            body: JSON.stringify(payload),
+        });
+        working = false;
+        console.log(payload);
+        const result = await res.json();
+        if (res.status < 300) {
+            alert($LL.MODERATOR.FORCE_TRANSFER_SUCCESS({player_name: player.name, roster_name: to_roster.name}));
+            window.location.reload();
+        } else {
+            alert(`${$LL.MODERATOR.FORCE_TRANSFER_FAILED()}: ${result['title']}`);
+        }
     }
-    console.log(player);
-    const url = `/api/registry/players/${player.id}`;
-    const res = await fetch(url);
-    if (res.status !== 200) {
-      return;
-    }
-    const body: PlayerInfo = await res.json();
-    player.rosters = body.rosters;
-    player = player;
-  }
-
-  async function transferPlayer() {
-    if (!player || !to_roster) {
-      return;
-    }
-<<<<<<< HEAD
-    working = true;
-    const payload = {
-      player_id: player.id,
-      roster_id: to_roster.id,
-      team_id: to_roster.team_id,
-      roster_leave_id: from_roster ? from_roster.roster_id : null,
-      is_bagger_clause: is_bagger,
-    };
-    const endpoint = '/api/registry/teams/forceTransferPlayer';
-    const res = await fetch(endpoint, {
-      method: 'POST',
-      headers: { 'Content-Type': 'application/json' },
-      body: JSON.stringify(payload),
-    });
-    working = false;
-    console.log(payload);
-    const result = await res.json();
-    if (res.status < 300) {
-      alert($LL.MODERATOR.FORCE_TRANSFER_SUCCESS({ player_name: player.name, roster_name: to_roster.name }));
-      window.location.reload();
-    } else {
-      alert(`${$LL.MODERATOR.FORCE_TRANSFER_FAILED()}: ${result['title']}`);
-    }
-  }
-=======
 
     // eslint-disable-next-line @typescript-eslint/no-explicit-any
     const mode_strings: any = $LL.MODES;
->>>>>>> ff433aba
 </script>
 
-<PlayerSearch bind:player on:change={getPlayerRosters} />
+<PlayerSearch bind:player={player} on:change={getPlayerRosters}/>
 {#if player}
-<<<<<<< HEAD
-  <div class="transfer">
-    <div class="item">
-      <div>{$LL.MODERATOR.OLD_ROSTER()}</div>
-      <div>
-        <select bind:value={from_roster} name="from" on:change={updateRosters}>
-          <option value={null}>
-            {$LL.COMMON.NONE()}
-          </option>
-          {#each player.rosters as roster}
-            <option value={roster}>
-              {roster.roster_name}
-              ({roster.game.toUpperCase()})
-              {#if roster.is_bagger_clause}
-                ({$LL.COMMON.BAGGER()})
-              {/if}
-            </option>
-          {/each}
-        </select>
-      </div>
-    </div>
-    <div class="item">
-      <div>{$LL.MODERATOR.NEW_ROSTER()}</div>
-      {#key from_roster}
-        <RosterSearch bind:roster={to_roster} game={from_roster?.game} mode={from_roster?.mode} />
-      {/key}
-=======
     <div class="transfer">
         <div class="item">
             <div>{$LL.MODERATOR.OLD_ROSTER()}</div>
@@ -146,27 +116,11 @@
         {#if to_roster}
             <Button on:click={transferPlayer} {working}>{$LL.MODERATOR.TRANSFER_PLAYER()}</Button>
         {/if}
->>>>>>> ff433aba
     </div>
-    {#if !from_roster && to_roster?.game === 'mkw'}
-      <div class="item">
-        <div>{$LL.COMMON.BAGGER()}?</div>
-        <div>
-          <select bind:value={is_bagger}>
-            <option value={false} selected>{$LL.COMMON.NO()}</option>
-            <option value={true}>{$LL.COMMON.YES()}</option>
-          </select>
-        </div>
-      </div>
-    {/if}
-    {#if to_roster}
-      <Button on:click={transferPlayer} {working}>{$LL.MODERATOR.TRANSFER_PLAYER()}</Button>
-    {/if}
-  </div>
 {/if}
 
 <style>
-  .item {
-    margin: 10px 0;
-  }
+    .item {
+        margin: 10px 0;
+    }
 </style>