<script lang="ts">
  import LL from '$i18n/i18n-svelte';
  import Button from '$lib/components/common/buttons/Button.svelte';
  import { page } from '$app/stores';

  export let email = '';
  export let password = '';
  export let old_password = '';
  export let is_change = false;
  export let is_reset = false;
  export let working = false;

  const min_length = 8;

<<<<<<< HEAD
  let confirm_password = '';
  let agree_terms = false;
  let agree_policy = false;

  $: button_disabled =
    password.length < 8 || password != confirm_password || (!is_change && !is_reset && (!agree_terms || !agree_policy));
</script>

<div class="form">
  <form on:submit|preventDefault>
    {#if !is_change}
      <div class="option">
        <span class="item-label">
          <label for="email">{$LL.LOGIN.EMAIL()}</label>
        </span>
        <input name="email" type="email" bind:value={email} disabled={is_reset} required />
      </div>
    {/if}
    {#if is_change}
      <div class="option">
        <span class="item-label">
          <label for="old-password">
            {$LL.LOGIN.OLD_PASSWORD()}
          </label>
        </span>
        <input name="old-password" type="password" bind:value={old_password} />
      </div>
    {/if}
    <div class="option">
      <span class="item-label">
        <label for="password">
          {#if is_reset}
            {$LL.LOGIN.NEW_PASSWORD()}
          {:else}
            {$LL.LOGIN.PASSWORD()}
          {/if}
        </label>
      </span>
      <input name="password" type="password" minlength={min_length} maxlength="64" bind:value={password} required />
    </div>
    <div class="option">
      <span class="item-label">
        <label for="confirm-password">{$LL.LOGIN.CONFIRM_PASSWORD()}</label>
      </span>
      <input
        name="confirm-password"
        type="password"
        minlength={min_length}
        maxlength="64"
        bind:value={confirm_password}
        required
      />
    </div>
    {#if !is_change && !is_reset}
      <div class="option">
        <span class="agree-terms">
          <input name="terms" type="checkbox" bind:checked={agree_terms} />
        </span>
        <div class="terms-label">
          <a href="/{$page.params.lang}/user/terms" target="_blank">
            {$LL.LOGIN.AGREE_TO_TERMS()}
          </a>
        </div>
      </div>
      <div class="option">
        <span class="agree-terms">
          <input name="privacy" type="checkbox" bind:checked={agree_policy} />
        </span>
        <div class="terms-label">
          <a href="/{$page.params.lang}/user/privacy-policy" target="_blank">
            {$LL.LOGIN.AGREE_TO_PRIVACY_POLICY()}
          </a>
=======
    let confirm_password = "";
    let show_password = false;
    let agree_terms = false;
    let agree_policy = false;

    const togglePasswordVisibility = () => {
        show_password = !show_password
    }

    $: button_disabled = password.length < 8 || password != confirm_password || (!is_change && !is_reset && (!agree_terms || !agree_policy));
</script>

<div class="form">
    <form on:submit|preventDefault>
        {#if !is_change}
            <div class="option">
                <span class="item-label">
                    <label for="email">{$LL.LOGIN.EMAIL()}</label>
                </span>
                <input name="email" type="email" bind:value={email} disabled={is_reset} required/>
            </div>
        {/if}
        {#if is_change}
            <div class="option">
                <span class="item-label">
                    <label for="old-password">
                        {$LL.LOGIN.OLD_PASSWORD()}
                    </label>
                </span>
                <input name="old-password" type="password" bind:value={old_password}/>
            </div>
        {/if}
        <div class="option">
            <span class="item-label">
                <label for="password">
                    {#if is_reset}
                        {$LL.LOGIN.NEW_PASSWORD()}
                    {:else}
                        {$LL.LOGIN.PASSWORD()}
                    {/if}
                </label>
            </span>
            {#if show_password}
                <input name="password" type="text" minlength={min_length} maxlength=64 bind:value={password} required/>
            {:else}
                <input name="password" type="password" minlength={min_length} maxlength=64 bind:value={password} required/>
            {/if}
        </div>
        <div class="option">
            <span class="item-label">
                <label for="confirm-password">{$LL.LOGIN.CONFIRM_PASSWORD()}</label>
            </span>
            {#if show_password}
                <input name="confirm-password" type="text" minlength={min_length} maxlength=64 bind:value={confirm_password} required/>
            {:else}
                <input name="confirm-password" type="password" minlength={min_length} maxlength=64 bind:value={confirm_password} required/>
            {/if}
        </div>
        <div class="option">
            <span class="item-label">
                <label for="show-password">Show Password</label>
            </span>
            <input type="checkbox" on:click={togglePasswordVisibility} />
>>>>>>> 0b3806b7
        </div>
      </div>
    {/if}
    <div class="errors">
      {#if password.length && password.length < min_length}
        <div>
          {$LL.LOGIN.PASSWORD_CHARACTER_WARNING({ count: min_length })}
        </div>
      {/if}
      {#if password !== confirm_password}
        <div>
          {$LL.LOGIN.PASSWORD_NO_MATCH()}
        </div>
      {/if}
    </div>
    <div>
      <Button type="submit" disabled={button_disabled} {working}>
        {#if is_change}
          {$LL.LOGIN.CHANGE_PASSWORD()}
        {:else if is_reset}
          {$LL.LOGIN.RESET_PASSWORD()}
        {:else}
          {$LL.LOGIN.REGISTER()}
        {/if}
      </Button>
    </div>
  </form>
</div>

<style>
<<<<<<< HEAD
  .form {
    max-width: 350px;
  }
  span.item-label {
    display: inline-block;
    width: 150px;
  }
  .option {
    display: flex;
    flex-wrap: wrap;
    align-items: center;
    margin-bottom: 10px;
  }
  .errors {
    color: #ffcccb;
    margin-left: 5px;
    margin-bottom: 10px;
  }
  span.agree-terms {
    margin-right: 10px;
  }
  .terms-label {
    text-decoration: underline;
  }
=======
    .form {
        max-width: 350px;
    }
    span.item-label {
        display: inline-block;
        width: 150px;
    }
    .option {
        display: flex;
        flex-wrap: wrap;
        align-items: center;
        margin-bottom: 10px;
    }
    .errors {
        color: #FFCCCB;
        margin-left: 5px;
        margin-bottom: 10px;
    }
    span.agree-terms {
        margin-right: 10px;
    }
    .terms-label {
        text-decoration: underline;
    }
    .show-password-button {
        font-size: 10pt;
        padding: 8px;
        border-radius: 5px;
    }
    .show-password-button:hover {
        background-color: #256046;
    }
>>>>>>> 0b3806b7
</style><|MERGE_RESOLUTION|>--- conflicted
+++ resolved
@@ -1,91 +1,17 @@
 <script lang="ts">
-  import LL from '$i18n/i18n-svelte';
-  import Button from '$lib/components/common/buttons/Button.svelte';
-  import { page } from '$app/stores';
+    import LL from "$i18n/i18n-svelte";
+    import Button from "$lib/components/common/buttons/Button.svelte";
+    import { page } from "$app/stores";
 
-  export let email = '';
-  export let password = '';
-  export let old_password = '';
-  export let is_change = false;
-  export let is_reset = false;
-  export let working = false;
+    export let email = "";
+    export let password = "";
+    export let old_password = "";
+    export let is_change = false;
+    export let is_reset = false;
+    export let working = false;
 
-  const min_length = 8;
+    const min_length = 8;
 
-<<<<<<< HEAD
-  let confirm_password = '';
-  let agree_terms = false;
-  let agree_policy = false;
-
-  $: button_disabled =
-    password.length < 8 || password != confirm_password || (!is_change && !is_reset && (!agree_terms || !agree_policy));
-</script>
-
-<div class="form">
-  <form on:submit|preventDefault>
-    {#if !is_change}
-      <div class="option">
-        <span class="item-label">
-          <label for="email">{$LL.LOGIN.EMAIL()}</label>
-        </span>
-        <input name="email" type="email" bind:value={email} disabled={is_reset} required />
-      </div>
-    {/if}
-    {#if is_change}
-      <div class="option">
-        <span class="item-label">
-          <label for="old-password">
-            {$LL.LOGIN.OLD_PASSWORD()}
-          </label>
-        </span>
-        <input name="old-password" type="password" bind:value={old_password} />
-      </div>
-    {/if}
-    <div class="option">
-      <span class="item-label">
-        <label for="password">
-          {#if is_reset}
-            {$LL.LOGIN.NEW_PASSWORD()}
-          {:else}
-            {$LL.LOGIN.PASSWORD()}
-          {/if}
-        </label>
-      </span>
-      <input name="password" type="password" minlength={min_length} maxlength="64" bind:value={password} required />
-    </div>
-    <div class="option">
-      <span class="item-label">
-        <label for="confirm-password">{$LL.LOGIN.CONFIRM_PASSWORD()}</label>
-      </span>
-      <input
-        name="confirm-password"
-        type="password"
-        minlength={min_length}
-        maxlength="64"
-        bind:value={confirm_password}
-        required
-      />
-    </div>
-    {#if !is_change && !is_reset}
-      <div class="option">
-        <span class="agree-terms">
-          <input name="terms" type="checkbox" bind:checked={agree_terms} />
-        </span>
-        <div class="terms-label">
-          <a href="/{$page.params.lang}/user/terms" target="_blank">
-            {$LL.LOGIN.AGREE_TO_TERMS()}
-          </a>
-        </div>
-      </div>
-      <div class="option">
-        <span class="agree-terms">
-          <input name="privacy" type="checkbox" bind:checked={agree_policy} />
-        </span>
-        <div class="terms-label">
-          <a href="/{$page.params.lang}/user/privacy-policy" target="_blank">
-            {$LL.LOGIN.AGREE_TO_PRIVACY_POLICY()}
-          </a>
-=======
     let confirm_password = "";
     let show_password = false;
     let agree_terms = false;
@@ -149,63 +75,58 @@
                 <label for="show-password">Show Password</label>
             </span>
             <input type="checkbox" on:click={togglePasswordVisibility} />
->>>>>>> 0b3806b7
         </div>
-      </div>
-    {/if}
-    <div class="errors">
-      {#if password.length && password.length < min_length}
+        {#if !is_change && !is_reset}
+            <div class="option">
+                <span class="agree-terms">
+                    <input name="terms" type="checkbox" bind:checked={agree_terms}/>
+                </span>
+                <div class="terms-label">
+                    <a href="/{$page.params.lang}/user/terms" target="_blank">
+                        {$LL.LOGIN.AGREE_TO_TERMS()}
+                    </a>
+                </div>
+            </div>
+            <div class="option">
+                <span class="agree-terms">
+                    <input name="privacy" type="checkbox" bind:checked={agree_policy}/>
+                </span>
+                <div class="terms-label">
+                    <a href="/{$page.params.lang}/user/privacy-policy" target="_blank">
+                        {$LL.LOGIN.AGREE_TO_PRIVACY_POLICY()}
+                    </a>
+                </div>
+            </div>
+        {/if}
+        <div class="errors">
+            {#if password.length && password.length < min_length}
+                <div>
+                    {$LL.LOGIN.PASSWORD_CHARACTER_WARNING({count: min_length})}
+                </div>
+            {/if}
+            {#if password !== confirm_password}
+                <div>
+                    {$LL.LOGIN.PASSWORD_NO_MATCH()}
+                </div>
+            {/if}
+        </div>
         <div>
-          {$LL.LOGIN.PASSWORD_CHARACTER_WARNING({ count: min_length })}
+            <Button type="submit" disabled={button_disabled} {working}>
+                {#if is_change}
+                    {$LL.LOGIN.CHANGE_PASSWORD()}
+                {:else if is_reset}
+                    {$LL.LOGIN.RESET_PASSWORD()}
+                {:else}
+                    {$LL.LOGIN.REGISTER()}
+                {/if}
+            </Button>
         </div>
-      {/if}
-      {#if password !== confirm_password}
-        <div>
-          {$LL.LOGIN.PASSWORD_NO_MATCH()}
-        </div>
-      {/if}
-    </div>
-    <div>
-      <Button type="submit" disabled={button_disabled} {working}>
-        {#if is_change}
-          {$LL.LOGIN.CHANGE_PASSWORD()}
-        {:else if is_reset}
-          {$LL.LOGIN.RESET_PASSWORD()}
-        {:else}
-          {$LL.LOGIN.REGISTER()}
-        {/if}
-      </Button>
-    </div>
-  </form>
+    </form>
 </div>
 
+
+
 <style>
-<<<<<<< HEAD
-  .form {
-    max-width: 350px;
-  }
-  span.item-label {
-    display: inline-block;
-    width: 150px;
-  }
-  .option {
-    display: flex;
-    flex-wrap: wrap;
-    align-items: center;
-    margin-bottom: 10px;
-  }
-  .errors {
-    color: #ffcccb;
-    margin-left: 5px;
-    margin-bottom: 10px;
-  }
-  span.agree-terms {
-    margin-right: 10px;
-  }
-  .terms-label {
-    text-decoration: underline;
-  }
-=======
     .form {
         max-width: 350px;
     }
@@ -238,5 +159,4 @@
     .show-password-button:hover {
         background-color: #256046;
     }
->>>>>>> 0b3806b7
 </style>