--- conflicted
+++ resolved
@@ -3,15 +3,10 @@
   import LL from '$i18n/i18n-svelte';
   import NavBarItem from './NavBarItem.svelte';
   import logo from '$lib/assets/logo.png';
-<<<<<<< HEAD
-  import { user } from '$lib/stores/stores';
-  import type { UserInfo } from '$lib/types/user-info';
-=======
   import { user, have_unread_notification } from '$lib/stores/stores';
   import type { UserInfo } from '$lib/types/user-info';
   import Notification from './Notification.svelte';
   let notify: Notification;
->>>>>>> 42691232
 
   let user_info: UserInfo;
   let have_unread: boolean = false;
@@ -19,12 +14,9 @@
   user.subscribe((value) => {
     user_info = value;
   });
-<<<<<<< HEAD
-=======
   have_unread_notification.subscribe((value) => {
     have_unread = value;
   })
->>>>>>> 42691232
 </script>
 
 <nav>
@@ -58,16 +50,9 @@
         </button>
       </NavBarItem>
       <NavBarItem title="Language Picker" href="#">🌐</NavBarItem>
-<<<<<<< HEAD
-      {#if user_info.player_id !== null}
-        <NavBarItem title="Profile" href="#"
-          >👤
-          {user_info.name}
-=======
       {#if user_info.player}
         <NavBarItem title="Profile" href="/{$page.params.lang}/registry/players/profile?id={user_info.player_id}">👤
           {user_info.player.name}
->>>>>>> 42691232
         </NavBarItem>
       {:else if user_info.id !== null}
         <NavBarItem title="Player Signup" href="/{$page.params.lang}/player-signup">Player Signup</NavBarItem>
@@ -83,13 +68,13 @@
 <style>
   nav {
     display: flex;
-    background-color: #5ce49a;
+    background-color: #5CE49A;
     color: white;
     height: 40px;
   }
 
   .nav-brand {
-    background-color: #31d682;
+    background-color: #31D682;
     display: flex;
     align-items: center;
     box-shadow: 2px 0 8px #141414;
@@ -115,7 +100,7 @@
   }
 
   .nav-options {
-    background-color: #31d682;
+    background-color: #31D682;
     display: flex;
     align-items: center;
     box-shadow: -2px 0 8px #141414;
