<script lang="ts">
    import Dialog from "$lib/components/common/Dialog.svelte";
    import type { RosterBasic } from "$lib/types/roster-basic";
    import type { Tournament } from "$lib/types/tournament";
    import type { TournamentSquad } from "$lib/types/tournament-squad";
    import TagBadge from "$lib/components/badges/TagBadge.svelte";
    import CancelButton from "$lib/components/common/buttons/CancelButton.svelte";
    import type { TeamRoster } from "$lib/types/team-roster";
    import { onMount } from "svelte";
    import Button from "$lib/components/common/buttons/Button.svelte";
    import RosterSearch from "$lib/components/common/RosterSearch.svelte";
    import LL from "$i18n/i18n-svelte";

    export let tournament: Tournament;
    export let is_privileged = false;

    let squad: TournamentSquad;
    let manage_rosters_dialog: Dialog;
    let registerable_rosters: TeamRoster[] = [];
    let selected_roster: TeamRoster | null = null;

    export function open(s: TournamentSquad) {
        squad = s;
        manage_rosters_dialog.open();
    }

    onMount(async () => {
        if(is_privileged) return; 
        const res = await fetch(
            `/api/registry/teams/getRegisterable?tournament_id=${tournament.id}&game=${tournament.game}&mode=${tournament.mode}`,
        );
        if (res.status < 300) {
            const body: TeamRoster[] = await res.json();
            registerable_rosters = body;
        }
    });
    
    async function addRoster(roster: TeamRoster | null) {
        if(roster === null) {
            return;
        }
        let conf = window.confirm($LL.TOURNAMENTS.REGISTRATIONS.ADD_ROSTER_CONFIRM({roster_name: roster.name}));
        if(!conf) return;
<<<<<<< HEAD
            const payload = {
            registration_id: squad.id,
=======
        const payload = {
            squad_id: squad.id,
>>>>>>> a41f9fa0
            roster_id: roster.id
        }
        const endpoint = is_privileged ? `/api/tournaments/${tournament.id}/forceAddRosterToSquad` : `/api/tournaments/${tournament.id}/addRosterToSquad`;
        const response = await fetch(endpoint, {
            method: 'POST',
            headers: { 'Content-Type': 'application/json' },
            body: JSON.stringify(payload),
        });
        const result = await response.json();
        if (response.status < 300) {
            window.location.reload();
        } else {
            alert(`${$LL.TOURNAMENTS.REGISTRATIONS.ADD_ROSTER_FAILED()}: ${result['title']}`);
        }
    }

    async function removeRoster(roster: RosterBasic) {
        let conf = window.confirm($LL.TOURNAMENTS.REGISTRATIONS.REMOVE_ROSTER_CONFIRM({roster_name: String(roster.roster_name)}));
        if(!conf) return;
            const payload = {
            registration_id: squad.id,
            roster_id: roster.roster_id
        }
        const endpoint = is_privileged ? `/api/tournaments/${tournament.id}/forceRemoveRosterFromSquad` : `/api/tournaments/${tournament.id}/removeRosterFromSquad`;
        const response = await fetch(endpoint, {
            method: 'POST',
            headers: { 'Content-Type': 'application/json' },
            body: JSON.stringify(payload),
        });
        const result = await response.json();
        if (response.status < 300) {
            window.location.reload();
        } else {
            alert(`${$LL.TOURNAMENTS.REGISTRATIONS.REMOVE_ROSTER_FAILED()}: ${result['title']}`);
        }
    }
</script>

<Dialog bind:this={manage_rosters_dialog} header={$LL.TOURNAMENTS.REGISTRATIONS.MANAGE_ROSTERS()}>
    {#if squad}
        <div class="registered-rosters">
            {#each squad.rosters as roster}
                <div class="team-roster">
                    <div>
                        <TagBadge tag={roster.roster_tag}/>
                    </div>
                    <div>
                        {roster.roster_name}
                    </div>
                    {#if squad.rosters.length > 1}
                        <div>
                            <CancelButton on:click={() => removeRoster(roster)}/>
                        </div>
                    {/if}
                </div>
            {/each}
        </div>
        <div class="add-roster">
            {#if is_privileged}
                <div>{$LL.TOURNAMENTS.REGISTRATIONS.ADD_ROSTER()}</div>
                <div>
                    <RosterSearch bind:roster={selected_roster} game={tournament.game} mode={tournament.mode} is_active={null} is_historical={null}/>
                </div>
            {:else if registerable_rosters.length}
            <div>{$LL.TOURNAMENTS.REGISTRATIONS.ADD_ROSTER()}</div>
                <div>
                    <select bind:value={selected_roster}>
                        <option value={null}>{$LL.TOURNAMENTS.REGISTRATIONS.SELECT_A_ROSTER()}</option>
                        {#each registerable_rosters as roster}
                            <option value={roster}>{roster.name}</option>
                        {/each}
                    </select>
                </div>
            {/if}
            {#if selected_roster !== null}
                <div class="button">
                    <Button on:click={() => addRoster(selected_roster)}>{$LL.TOURNAMENTS.REGISTRATIONS.ADD_ROSTER()}</Button>
                </div>
            {/if}
        </div>
        
    {/if}
    
</Dialog>

<style>
    div.registered-rosters {
        margin-bottom: 5px;
    }
    div.team-roster {
        display: flex;
        gap: 5px;
        margin-bottom: 5px;
        align-items: center;
    }
    div.add-roster {
        margin-top: 10px;
    }
    div.button {
        margin-top: 5px;
    }
</style><|MERGE_RESOLUTION|>--- conflicted
+++ resolved
@@ -41,13 +41,8 @@
         }
         let conf = window.confirm($LL.TOURNAMENTS.REGISTRATIONS.ADD_ROSTER_CONFIRM({roster_name: roster.name}));
         if(!conf) return;
-<<<<<<< HEAD
-            const payload = {
+        const payload = {
             registration_id: squad.id,
-=======
-        const payload = {
-            squad_id: squad.id,
->>>>>>> a41f9fa0
             roster_id: roster.id
         }
         const endpoint = is_privileged ? `/api/tournaments/${tournament.id}/forceAddRosterToSquad` : `/api/tournaments/${tournament.id}/addRosterToSquad`;
