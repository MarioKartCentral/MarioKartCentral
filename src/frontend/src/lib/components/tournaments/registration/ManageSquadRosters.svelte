--- conflicted
+++ resolved
@@ -1,161 +1,134 @@
 <script lang="ts">
-  import Dialog from '$lib/components/common/Dialog.svelte';
-  import type { RosterBasic } from '$lib/types/roster-basic';
-  import type { Tournament } from '$lib/types/tournament';
-  import type { TournamentSquad } from '$lib/types/tournament-squad';
-  import TagBadge from '$lib/components/badges/TagBadge.svelte';
-  import CancelButton from '$lib/components/common/buttons/CancelButton.svelte';
-  import type { TeamRoster } from '$lib/types/team-roster';
-  import { onMount } from 'svelte';
-  import Button from '$lib/components/common/buttons/Button.svelte';
-  import RosterSearch from '$lib/components/common/RosterSearch.svelte';
-  import LL from '$i18n/i18n-svelte';
+    import Dialog from "$lib/components/common/Dialog.svelte";
+    import type { RosterBasic } from "$lib/types/roster-basic";
+    import type { Tournament } from "$lib/types/tournament";
+    import type { TournamentSquad } from "$lib/types/tournament-squad";
+    import TagBadge from "$lib/components/badges/TagBadge.svelte";
+    import CancelButton from "$lib/components/common/buttons/CancelButton.svelte";
+    import type { TeamRoster } from "$lib/types/team-roster";
+    import { onMount } from "svelte";
+    import Button from "$lib/components/common/buttons/Button.svelte";
+    import RosterSearch from "$lib/components/common/RosterSearch.svelte";
+    import LL from "$i18n/i18n-svelte";
 
-  export let tournament: Tournament;
-  export let is_privileged = false;
+    export let tournament: Tournament;
+    export let is_privileged = false;
 
-  let squad: TournamentSquad;
-  let manage_rosters_dialog: Dialog;
-  let registerable_rosters: TeamRoster[] = [];
-  let selected_roster: TeamRoster | null = null;
+    let squad: TournamentSquad;
+    let manage_rosters_dialog: Dialog;
+    let registerable_rosters: TeamRoster[] = [];
+    let selected_roster: TeamRoster | null = null;
 
-  export function open(s: TournamentSquad) {
-    squad = s;
-    manage_rosters_dialog.open();
-  }
+    export function open(s: TournamentSquad) {
+        squad = s;
+        manage_rosters_dialog.open();
+    }
 
-  onMount(async () => {
-    if (is_privileged) return;
-    const res = await fetch(
-      `/api/registry/teams/getRegisterable?tournament_id=${tournament.id}&game=${tournament.game}&mode=${tournament.mode}`,
-    );
-    if (res.status < 300) {
-      const body: TeamRoster[] = await res.json();
-      registerable_rosters = body;
+    onMount(async () => {
+        if(is_privileged) return; 
+        const res = await fetch(
+            `/api/registry/teams/getRegisterable?tournament_id=${tournament.id}&game=${tournament.game}&mode=${tournament.mode}`,
+        );
+        if (res.status < 300) {
+            const body: TeamRoster[] = await res.json();
+            registerable_rosters = body;
+        }
+    });
+    
+    async function addRoster(roster: TeamRoster | null) {
+        if(roster === null) {
+            return;
+        }
+        let conf = window.confirm($LL.TOURNAMENTS.REGISTRATIONS.ADD_ROSTER_CONFIRM({roster_name: roster.name}));
+        if(!conf) return;
+        const payload = {
+            registration_id: squad.id,
+            roster_id: roster.id
+        }
+        const endpoint = is_privileged ? `/api/tournaments/${tournament.id}/forceAddRosterToSquad` : `/api/tournaments/${tournament.id}/addRosterToSquad`;
+        const response = await fetch(endpoint, {
+            method: 'POST',
+            headers: { 'Content-Type': 'application/json' },
+            body: JSON.stringify(payload),
+        });
+        const result = await response.json();
+        if (response.status < 300) {
+            window.location.reload();
+        } else {
+            alert(`${$LL.TOURNAMENTS.REGISTRATIONS.ADD_ROSTER_FAILED()}: ${result['title']}`);
+        }
     }
-  });
 
-  async function addRoster(roster: TeamRoster | null) {
-    if (roster === null) {
-      return;
+    async function removeRoster(roster: RosterBasic) {
+        let conf = window.confirm($LL.TOURNAMENTS.REGISTRATIONS.REMOVE_ROSTER_CONFIRM({roster_name: String(roster.roster_name)}));
+        if(!conf) return;
+            const payload = {
+            registration_id: squad.id,
+            roster_id: roster.roster_id
+        }
+        const endpoint = is_privileged ? `/api/tournaments/${tournament.id}/forceRemoveRosterFromSquad` : `/api/tournaments/${tournament.id}/removeRosterFromSquad`;
+        const response = await fetch(endpoint, {
+            method: 'POST',
+            headers: { 'Content-Type': 'application/json' },
+            body: JSON.stringify(payload),
+        });
+        const result = await response.json();
+        if (response.status < 300) {
+            window.location.reload();
+        } else {
+            alert(`${$LL.TOURNAMENTS.REGISTRATIONS.REMOVE_ROSTER_FAILED()}: ${result['title']}`);
+        }
     }
-    let conf = window.confirm($LL.TOURNAMENTS.REGISTRATIONS.ADD_ROSTER_CONFIRM({ roster_name: roster.name }));
-    if (!conf) return;
-    const payload = {
-      registration_id: squad.id,
-      roster_id: roster.id,
-    };
-    const endpoint = is_privileged
-      ? `/api/tournaments/${tournament.id}/forceAddRosterToSquad`
-      : `/api/tournaments/${tournament.id}/addRosterToSquad`;
-    const response = await fetch(endpoint, {
-      method: 'POST',
-      headers: { 'Content-Type': 'application/json' },
-      body: JSON.stringify(payload),
-    });
-    const result = await response.json();
-    if (response.status < 300) {
-      window.location.reload();
-    } else {
-      alert(`${$LL.TOURNAMENTS.REGISTRATIONS.ADD_ROSTER_FAILED()}: ${result['title']}`);
-    }
-  }
-
-  async function removeRoster(roster: RosterBasic) {
-    let conf = window.confirm(
-      $LL.TOURNAMENTS.REGISTRATIONS.REMOVE_ROSTER_CONFIRM({ roster_name: String(roster.roster_name) }),
-    );
-    if (!conf) return;
-    const payload = {
-      registration_id: squad.id,
-      roster_id: roster.roster_id,
-    };
-    const endpoint = is_privileged
-      ? `/api/tournaments/${tournament.id}/forceRemoveRosterFromSquad`
-      : `/api/tournaments/${tournament.id}/removeRosterFromSquad`;
-    const response = await fetch(endpoint, {
-      method: 'POST',
-      headers: { 'Content-Type': 'application/json' },
-      body: JSON.stringify(payload),
-    });
-    const result = await response.json();
-    if (response.status < 300) {
-      window.location.reload();
-    } else {
-      alert(`${$LL.TOURNAMENTS.REGISTRATIONS.REMOVE_ROSTER_FAILED()}: ${result['title']}`);
-    }
-  }
 </script>
 
 <Dialog bind:this={manage_rosters_dialog} header={$LL.TOURNAMENTS.REGISTRATIONS.MANAGE_ROSTERS()}>
-  {#if squad}
-    <div class="registered-rosters">
-      {#each squad.rosters as roster}
-        <div class="team-roster">
-          <div>
-            <TagBadge tag={roster.roster_tag} />
-          </div>
-          <div>
-            {roster.roster_name}
-          </div>
-          {#if squad.rosters.length > 1}
-            <div>
-              <CancelButton on:click={() => removeRoster(roster)} />
-            </div>
-          {/if}
+    {#if squad}
+        <div class="registered-rosters">
+            {#each squad.rosters as roster}
+                <div class="team-roster">
+                    <div>
+                        <TagBadge tag={roster.roster_tag}/>
+                    </div>
+                    <div>
+                        {roster.roster_name}
+                    </div>
+                    {#if squad.rosters.length > 1}
+                        <div>
+                            <CancelButton on:click={() => removeRoster(roster)}/>
+                        </div>
+                    {/if}
+                </div>
+            {/each}
         </div>
-      {/each}
-    </div>
-    <div class="add-roster">
-      {#if is_privileged}
-        <div>{$LL.TOURNAMENTS.REGISTRATIONS.ADD_ROSTER()}</div>
-        <div>
-          <RosterSearch
-            bind:roster={selected_roster}
-            game={tournament.game}
-            mode={tournament.mode}
-            is_active={null}
-            is_historical={null}
-          />
+        <div class="add-roster">
+            {#if is_privileged}
+                <div>{$LL.TOURNAMENTS.REGISTRATIONS.ADD_ROSTER()}</div>
+                <div>
+                    <RosterSearch bind:roster={selected_roster} game={tournament.game} mode={tournament.mode} is_active={null} is_historical={null}/>
+                </div>
+            {:else if registerable_rosters.length}
+            <div>{$LL.TOURNAMENTS.REGISTRATIONS.ADD_ROSTER()}</div>
+                <div>
+                    <select bind:value={selected_roster}>
+                        <option value={null}>{$LL.TOURNAMENTS.REGISTRATIONS.SELECT_A_ROSTER()}</option>
+                        {#each registerable_rosters as roster}
+                            <option value={roster}>{roster.name}</option>
+                        {/each}
+                    </select>
+                </div>
+            {/if}
+            {#if selected_roster !== null}
+                <div class="button">
+                    <Button on:click={() => addRoster(selected_roster)}>{$LL.TOURNAMENTS.REGISTRATIONS.ADD_ROSTER()}</Button>
+                </div>
+            {/if}
         </div>
-      {:else if registerable_rosters.length}
-        <div>{$LL.TOURNAMENTS.REGISTRATIONS.ADD_ROSTER()}</div>
-        <div>
-          <select bind:value={selected_roster}>
-            <option value={null}>{$LL.TOURNAMENTS.REGISTRATIONS.SELECT_A_ROSTER()}</option>
-            {#each registerable_rosters as roster}
-              <option value={roster}>{roster.name}</option>
-            {/each}
-          </select>
-        </div>
-      {/if}
-      {#if selected_roster !== null}
-        <div class="button">
-          <Button on:click={() => addRoster(selected_roster)}>{$LL.TOURNAMENTS.REGISTRATIONS.ADD_ROSTER()}</Button>
-        </div>
-      {/if}
-    </div>
-  {/if}
+        
+    {/if}
+    
 </Dialog>
 
 <style>
-<<<<<<< HEAD
-  div.registered-rosters {
-    margin-bottom: 5px;
-  }
-  div.team-roster {
-    display: flex;
-    gap: 5px;
-    margin-bottom: 5px;
-    align-items: center;
-  }
-  div.add-roster {
-    margin-top: 10px;
-  }
-  div.button {
-    margin-top: 5px;
-  }
-=======
     div.registered-rosters {
         margin-bottom: 5px;
     }
@@ -172,5 +145,4 @@
     div.button {
         margin-top: 5px;
     }
->>>>>>> ff433aba
 </style>