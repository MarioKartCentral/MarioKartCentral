<script lang="ts">
  import ColorSelect from '$lib/components/common/ColorSelect.svelte';
  import type { RosterPlayer } from '$lib/types/roster-player';
  import type { TeamRoster } from '$lib/types/team-roster';
  import type { Tournament } from '$lib/types/tournament';
  import Button from '$lib/components/common/buttons/Button.svelte';
  import { onMount } from 'svelte';
  import { check_registrations_open } from '$lib/util/util';
  import TagBadge from '$lib/components/badges/TagBadge.svelte';
  import Flag from '$lib/components/common/Flag.svelte';
  import CancelButton from '$lib/components/common/buttons/CancelButton.svelte';
  import PrimaryBadge from '$lib/components/badges/PrimaryBadge.svelte';
  import type { TeamTournamentPlayer } from '$lib/types/team-tournament-player';
  import Table from '$lib/components/common/Table.svelte';
  import FriendCodeDisplay from '$lib/components/common/FriendCodeDisplay.svelte';
  import { ChevronDownSolid } from 'flowbite-svelte-icons';
  import Dropdown from '$lib/components/common/Dropdown.svelte';
  import DropdownItem from '$lib/components/common/DropdownItem.svelte';
  import TournamentPlayerName from './TournamentPlayerName.svelte';
  import RosterSearch from '$lib/components/common/RosterSearch.svelte';
  import type { Team } from '$lib/types/team';
  import LL from '$i18n/i18n-svelte';

  export let tournament: Tournament;
  export let is_privileged = false;

  let rosters: TeamRoster[] = [];

  let selected_roster: TeamRoster | null = null;
  let selected_rosters: TeamRoster[] = [];

  let players: TeamTournamentPlayer[] = [];

  let squad_color = 1;
  let working = false;

  let selected_player: RosterPlayer | null = null;
  $: unselected_rosters = rosters.filter((r) => !selected_rosters.includes(r));

  $: all_players = selected_rosters.flatMap((r) => r.players);
  $: unselected_players = all_players.filter((p) => !players.some((p2) => p2.player_id === p.player_id));
  $: num_captains = players.filter((p) => p.is_captain).length;
  $: num_reps = players.filter((p) => p.is_captain || p.is_representative).length;
  $: can_register =
    (!tournament.min_squad_size || num_captains === 1) &&
    !(tournament.min_representatives && num_reps !== tournament.min_representatives) &&
    (!tournament.team_members_only || !tournament.min_squad_size || players.length >= tournament.min_squad_size) &&
    (!tournament.max_squad_size || players.length <= tournament.max_squad_size);

  onMount(async () => {
    if (is_privileged) return;
    const res = await fetch(
      `/api/registry/teams/getRegisterable?tournament_id=${tournament.id}&game=${tournament.game}&mode=${tournament.mode}`,
    );
    if (res.status < 300) {
      const body: TeamRoster[] = await res.json();
      rosters = body;
      console.log(rosters);
    }
  });

  async function selectRosterFromSearch(roster: TeamRoster | null) {
    selected_roster = null;
    if (!roster) return;
    if (selected_rosters.some((r) => r.id == roster.id)) return;

    // do an API request to get the players in the team
    const url = `/api/registry/teams/${roster.team_id}`;
    const res = await fetch(url);
    if (res.status !== 200) {
      alert(`Error ${res.status}`);
    }
    const body = await res.json();
    let team: Team = body;
    for (let r of team.rosters) {
      if (r.id === roster.id) {
        roster.players = r.players;
      }
    }
    selected_rosters.push(roster);
    for (let p of roster.players) {
      if (players.some((p2) => p2.player_id === p.player_id)) {
        continue;
      }
      players.push({
        ...p,
        is_captain: p.is_manager,
        is_representative: false,
        is_bagger_clause: tournament.bagger_clause_enabled ? p.is_bagger_clause : false,
      });
    }
    selected_rosters = selected_rosters;
    players = players;
  }

  function selectRosterFromList(roster: TeamRoster | null) {
    if (!roster) {
      return;
    }
    selected_rosters.push(roster);
    for (let p of roster.players) {
      // if player is already in our list don't add them
      if (players.some((p2) => p2.player_id === p.player_id)) {
        continue;
      }
      players.push({
        ...p,
        is_captain: p.is_manager,
        is_representative: false,
        is_bagger_clause: tournament.bagger_clause_enabled ? p.is_bagger_clause : false,
      });
    }
    // rosters = rosters;
    players = players;
    selected_rosters = selected_rosters;
    selected_roster = null;
  }

  function removeRoster(roster: TeamRoster) {
    selected_rosters = selected_rosters.filter((r) => r.id !== roster.id);
    // remove any players which are not in a selected roster from our players array
    let selected_players = selected_rosters.flatMap((r) => r.players);
    players = players.filter((p) => selected_players.some((p2) => p.player_id === p2.player_id));
  }

  function toggleCaptain(player: TeamTournamentPlayer) {
    if (player.is_captain) {
      player.is_captain = false;
      players = players;
      return;
    }
    for (let p of players) {
      p.is_captain = false;
    }
    player.is_captain = true;
    player.is_representative = false;
    players = players;
  }

  function toggleRep(player: TeamTournamentPlayer) {
    player.is_representative = !player.is_representative;
    player.is_captain = false;
    players = players;
  }

  function toggleBagger(player: TeamTournamentPlayer) {
    player.is_bagger_clause = !player.is_bagger_clause;
    players = players;
  }

  function removePlayer(player: TeamTournamentPlayer) {
    players = players.filter((p) => p.player_id !== player.player_id);
  }

  function addPlayer(player: RosterPlayer | null) {
    if (!player) return;
    if (!players.some((p) => p.player_id === player.player_id)) {
      players.push({
        ...player,
        is_captain: false,
        is_representative: false,
        is_bagger_clause: tournament.bagger_clause_enabled ? player.is_bagger_clause : false,
      });
    }
    selected_player = null;
    players = players;
  }

  async function register() {
    working = true;
    const payload = {
      squad_color: squad_color,
      squad_name: selected_rosters[0].name,
      squad_tag: selected_rosters[0].tag,
      roster_ids: selected_rosters.map((r) => r.id),
      players: players,
    };
    const endpoint = `/api/tournaments/${tournament.id}/${is_privileged ? 'forceRegisterTeam' : 'registerTeam'}`;
    const response = await fetch(endpoint, {
      method: 'POST',
      headers: { 'Content-Type': 'application/json' },
      body: JSON.stringify(payload),
    });
    working = false;
    const result = await response.json();
    if (response.status < 300) {
      window.location.reload();
      alert($LL.TOURNAMENTS.REGISTRATIONS.REGISTER_TOURNAMENT_SUCCESS());
    } else {
      alert(`${$LL.TOURNAMENTS.REGISTRATIONS.REGISTER_TOURNAMENT_FAILED()}: ${result['title']}`);
    }
  }
</script>

{#if is_privileged || (check_registrations_open(tournament) && rosters.length)}
  <div class="team_register">
    <div>
      <b>
        {is_privileged
          ? $LL.TOURNAMENTS.REGISTRATIONS.MANUALLY_REGISTER_TEAM()
          : $LL.TOURNAMENTS.REGISTRATIONS.REGISTER_TEAM()}
      </b>
    </div>
    {#if is_privileged}
      <RosterSearch
        bind:roster={selected_roster}
        game={tournament.game}
        mode={tournament.mode}
        is_active={is_privileged ? null : true}
        is_historical={null}
        on:change={() => selectRosterFromSearch(selected_roster)}
      />
    {:else if unselected_rosters.length}
      <select bind:value={selected_roster} on:change={() => selectRosterFromList(selected_roster)}>
        <option value={null}>{$LL.TOURNAMENTS.REGISTRATIONS.SELECT_A_TEAM()}</option>
        {#each unselected_rosters as roster}
          <option value={roster}>
            {roster.name}
          </option>
        {/each}
      </select>
    {/if}
    {#if selected_rosters.length}
      <div class="section">
        <div>
          <b>{$LL.TOURNAMENTS.REGISTRATIONS.SELECTED_ROSTERS()}</b>
        </div>
        {#each selected_rosters as roster, i}
          <div>
            <TagBadge tag={roster.tag} color={roster.color} />
            {roster.name}
            {#if i === 0}
              <PrimaryBadge />
            {/if}
            <CancelButton on:click={() => removeRoster(roster)} />
          </div>
        {/each}
      </div>
      <div class="section">
        <div>{$LL.TOURNAMENTS.REGISTRATIONS.SQUAD_COLOR_SELECT()}</div>
        <ColorSelect tag={selected_rosters[0].tag} bind:color={squad_color} />
      </div>
      {#if players.length}
        <div class="section">
          <b>{$LL.TOURNAMENTS.REGISTRATIONS.SELECTED_PLAYERS()}</b>
          <Table>
            <col class="country" />
            <col class="name" />
            <col class="friend-codes mobile-hide" />
            <col class="actions" />
            <thead>
              <tr>
                <th />
                <th>{$LL.COMMON.NAME()}</th>
                <th class="mobile-hide">{$LL.FRIEND_CODES.FRIEND_CODES()}</th>
                <th>{$LL.COMMON.ACTIONS()}</th>
              </tr>
            </thead>
            <tbody>
              {#each players as player, i}
                <tr class="row-{i % 2}">
                  <td>
                    <Flag country_code={player.country_code} />
                  </td>
                  <td>
<<<<<<< HEAD
                    <PlayerName
                      player_id={player.player_id}
                      name={player.name}
                      is_squad_captain={player.is_captain}
                      is_representative={player.is_representative}
                      is_bagger_clause={player.is_bagger_clause}
                    />
=======
                    <TournamentPlayerName player_id={player.player_id} name={player.name} is_squad_captain={player.is_captain}
                    is_representative={player.is_representative} is_bagger_clause={player.is_bagger_clause} is_banned={player.is_banned}/>
>>>>>>> ff433aba
                  </td>
                  <td class="mobile-hide">
                    <FriendCodeDisplay friend_codes={player.friend_codes} />
                  </td>
                  <td>
                    <ChevronDownSolid class="cursor-pointer" />
                    <Dropdown>
                      <DropdownItem on:click={() => toggleCaptain(player)}
                        >{$LL.TOURNAMENTS.REGISTRATIONS.TOGGLE_CAPTAIN()}</DropdownItem
                      >
                      {#if !player.is_captain}
                        <DropdownItem on:click={() => toggleRep(player)}
                          >{$LL.TOURNAMENTS.REGISTRATIONS.TOGGLE_REPRESENTATIVE()}</DropdownItem
                        >
                      {/if}
                      {#if tournament.bagger_clause_enabled && !tournament.team_members_only}
                        <DropdownItem on:click={() => toggleBagger(player)}
                          >{$LL.TOURNAMENTS.REGISTRATIONS.TOGGLE_BAGGER()}</DropdownItem
                        >
                      {/if}
                      <DropdownItem on:click={() => removePlayer(player)}
                        >{$LL.TOURNAMENTS.REGISTRATIONS.REMOVE()}</DropdownItem
                      >
                    </Dropdown>
                  </td>
                </tr>
              {/each}
            </tbody>
          </Table>
        </div>
      {/if}
      {#if unselected_players.length}
        <div class="section">
          <select bind:value={selected_player} on:change={() => addPlayer(selected_player)}>
            <option value={null} disabled>
              {$LL.TOURNAMENTS.REGISTRATIONS.ADD_PLAYER_SELECT()}
            </option>
            {#each unselected_players as player}
              <option value={player}>
                {player.name}
              </option>
            {/each}
          </select>
        </div>
      {/if}
      <div class="section">
        {#if tournament.min_squad_size && num_captains !== 1}
          <div>
            {$LL.TOURNAMENTS.REGISTRATIONS.SELECT_ONE_CAPTAIN()}
          </div>
        {/if}
        {#if tournament.min_representatives && num_reps !== tournament.min_representatives}
          <div>
            {$LL.TOURNAMENTS.REGISTRATIONS.SELECT_REPRESENTATIVES({
              min_representatives: tournament.min_representatives,
            })}
          </div>
        {/if}
        {#if tournament.team_members_only && tournament.min_squad_size && players.length < tournament.min_squad_size}
          <div>
            {$LL.TOURNAMENTS.REGISTRATIONS.SELECT_MORE_PLAYERS({ count: tournament.min_squad_size - players.length })}
          </div>
        {/if}
        {#if tournament.max_squad_size && players.length > tournament.max_squad_size}
          <div>
            {$LL.TOURNAMENTS.REGISTRATIONS.SELECT_LESS_PLAYERS({
              max_squad_size: tournament.max_squad_size,
              count: tournament.max_squad_size - players.length,
            })}
          </div>
        {/if}
        <Button on:click={register} {working} disabled={!can_register}
          >{$LL.TOURNAMENTS.REGISTRATIONS.REGISTER()}</Button
        >
      </div>
    {/if}
  </div>
{/if}

<style>
  .section {
    margin: 15px 0;
  }
  .team_register {
    margin: 15px 0;
  }
  col.country {
    width: 15%;
  }
  col.name {
    width: 35%;
  }
  col.friend-codes {
    width: 30%;
  }
  col.actions {
    width: 20%;
  }
</style><|MERGE_RESOLUTION|>--- conflicted
+++ resolved
@@ -41,14 +41,11 @@
   $: unselected_players = all_players.filter((p) => !players.some((p2) => p2.player_id === p.player_id));
   $: num_captains = players.filter((p) => p.is_captain).length;
   $: num_reps = players.filter((p) => p.is_captain || p.is_representative).length;
-  $: can_register =
-    (!tournament.min_squad_size || num_captains === 1) &&
-    !(tournament.min_representatives && num_reps !== tournament.min_representatives) &&
-    (!tournament.team_members_only || !tournament.min_squad_size || players.length >= tournament.min_squad_size) &&
-    (!tournament.max_squad_size || players.length <= tournament.max_squad_size);
+  $: can_register = ((!tournament.min_squad_size || num_captains === 1) && !(tournament.min_representatives && num_reps !== tournament.min_representatives) 
+    && (!tournament.team_members_only || !tournament.min_squad_size || players.length >= tournament.min_squad_size) && (!tournament.max_squad_size || players.length <= tournament.max_squad_size));
 
   onMount(async () => {
-    if (is_privileged) return;
+    if(is_privileged) return; 
     const res = await fetch(
       `/api/registry/teams/getRegisterable?tournament_id=${tournament.id}&game=${tournament.game}&mode=${tournament.mode}`,
     );
@@ -61,33 +58,28 @@
 
   async function selectRosterFromSearch(roster: TeamRoster | null) {
     selected_roster = null;
-    if (!roster) return;
-    if (selected_rosters.some((r) => r.id == roster.id)) return;
+    if(!roster) return;
+    if(selected_rosters.some((r) => r.id == roster.id)) return;
 
     // do an API request to get the players in the team
     const url = `/api/registry/teams/${roster.team_id}`;
     const res = await fetch(url);
-    if (res.status !== 200) {
-      alert(`Error ${res.status}`);
+    if(res.status !== 200) {
+        alert(`Error ${res.status}`);
     }
     const body = await res.json();
     let team: Team = body;
-    for (let r of team.rosters) {
-      if (r.id === roster.id) {
-        roster.players = r.players;
-      }
+    for(let r of team.rosters) {
+        if(r.id === roster.id) {
+            roster.players = r.players;
+        }
     }
     selected_rosters.push(roster);
-    for (let p of roster.players) {
-      if (players.some((p2) => p2.player_id === p.player_id)) {
-        continue;
-      }
-      players.push({
-        ...p,
-        is_captain: p.is_manager,
-        is_representative: false,
-        is_bagger_clause: tournament.bagger_clause_enabled ? p.is_bagger_clause : false,
-      });
+    for(let p of roster.players) {
+        if(players.some((p2) => p2.player_id === p.player_id)) {
+            continue;
+        }
+        players.push({...p, is_captain: p.is_manager, is_representative: false, is_bagger_clause: tournament.bagger_clause_enabled ? p.is_bagger_clause : false});
     }
     selected_rosters = selected_rosters;
     players = players;
@@ -98,17 +90,12 @@
       return;
     }
     selected_rosters.push(roster);
-    for (let p of roster.players) {
+    for(let p of roster.players) {
       // if player is already in our list don't add them
-      if (players.some((p2) => p2.player_id === p.player_id)) {
+      if(players.some((p2) => p2.player_id === p.player_id)) {
         continue;
       }
-      players.push({
-        ...p,
-        is_captain: p.is_manager,
-        is_representative: false,
-        is_bagger_clause: tournament.bagger_clause_enabled ? p.is_bagger_clause : false,
-      });
+      players.push({...p, is_captain: p.is_manager, is_representative: false, is_bagger_clause: tournament.bagger_clause_enabled ? p.is_bagger_clause : false});
     }
     // rosters = rosters;
     players = players;
@@ -124,12 +111,12 @@
   }
 
   function toggleCaptain(player: TeamTournamentPlayer) {
-    if (player.is_captain) {
+    if(player.is_captain) {
       player.is_captain = false;
       players = players;
       return;
     }
-    for (let p of players) {
+    for(let p of players) {
       p.is_captain = false;
     }
     player.is_captain = true;
@@ -153,14 +140,9 @@
   }
 
   function addPlayer(player: RosterPlayer | null) {
-    if (!player) return;
-    if (!players.some((p) => p.player_id === player.player_id)) {
-      players.push({
-        ...player,
-        is_captain: false,
-        is_representative: false,
-        is_bagger_clause: tournament.bagger_clause_enabled ? player.is_bagger_clause : false,
-      });
+    if(!player) return;
+    if(!players.some((p) => p.player_id === player.player_id)) {
+      players.push({...player, is_captain: false, is_representative: false, is_bagger_clause: tournament.bagger_clause_enabled ? player.is_bagger_clause : false});
     }
     selected_player = null;
     players = players;
@@ -173,7 +155,7 @@
       squad_name: selected_rosters[0].name,
       squad_tag: selected_rosters[0].tag,
       roster_ids: selected_rosters.map((r) => r.id),
-      players: players,
+      players: players
     };
     const endpoint = `/api/tournaments/${tournament.id}/${is_privileged ? 'forceRegisterTeam' : 'registerTeam'}`;
     const response = await fetch(endpoint, {
@@ -190,26 +172,19 @@
       alert(`${$LL.TOURNAMENTS.REGISTRATIONS.REGISTER_TOURNAMENT_FAILED()}: ${result['title']}`);
     }
   }
+
 </script>
 
 {#if is_privileged || (check_registrations_open(tournament) && rosters.length)}
   <div class="team_register">
     <div>
       <b>
-        {is_privileged
-          ? $LL.TOURNAMENTS.REGISTRATIONS.MANUALLY_REGISTER_TEAM()
-          : $LL.TOURNAMENTS.REGISTRATIONS.REGISTER_TEAM()}
+        {is_privileged ? $LL.TOURNAMENTS.REGISTRATIONS.MANUALLY_REGISTER_TEAM() : $LL.TOURNAMENTS.REGISTRATIONS.REGISTER_TEAM()}
       </b>
     </div>
     {#if is_privileged}
-      <RosterSearch
-        bind:roster={selected_roster}
-        game={tournament.game}
-        mode={tournament.mode}
-        is_active={is_privileged ? null : true}
-        is_historical={null}
-        on:change={() => selectRosterFromSearch(selected_roster)}
-      />
+      <RosterSearch bind:roster={selected_roster} game={tournament.game} mode={tournament.mode} is_active={is_privileged ? null : true}
+      is_historical={null} on:change={() => selectRosterFromSearch(selected_roster)}/>
     {:else if unselected_rosters.length}
       <select bind:value={selected_roster} on:change={() => selectRosterFromList(selected_roster)}>
         <option value={null}>{$LL.TOURNAMENTS.REGISTRATIONS.SELECT_A_TEAM()}</option>
@@ -227,27 +202,27 @@
         </div>
         {#each selected_rosters as roster, i}
           <div>
-            <TagBadge tag={roster.tag} color={roster.color} />
+            <TagBadge tag={roster.tag} color={roster.color}/>
             {roster.name}
             {#if i === 0}
-              <PrimaryBadge />
+              <PrimaryBadge/>
             {/if}
-            <CancelButton on:click={() => removeRoster(roster)} />
+            <CancelButton on:click={() => removeRoster(roster)}/>
           </div>
         {/each}
       </div>
       <div class="section">
         <div>{$LL.TOURNAMENTS.REGISTRATIONS.SQUAD_COLOR_SELECT()}</div>
-        <ColorSelect tag={selected_rosters[0].tag} bind:color={squad_color} />
+        <ColorSelect tag={selected_rosters[0].tag} bind:color={squad_color}/>
       </div>
       {#if players.length}
         <div class="section">
           <b>{$LL.TOURNAMENTS.REGISTRATIONS.SELECTED_PLAYERS()}</b>
           <Table>
-            <col class="country" />
-            <col class="name" />
+            <col class="country"/>
+            <col class="name"/>
             <col class="friend-codes mobile-hide" />
-            <col class="actions" />
+            <col class="actions"/>
             <thead>
               <tr>
                 <th />
@@ -260,44 +235,26 @@
               {#each players as player, i}
                 <tr class="row-{i % 2}">
                   <td>
-                    <Flag country_code={player.country_code} />
+                    <Flag country_code={player.country_code}/>
                   </td>
                   <td>
-<<<<<<< HEAD
-                    <PlayerName
-                      player_id={player.player_id}
-                      name={player.name}
-                      is_squad_captain={player.is_captain}
-                      is_representative={player.is_representative}
-                      is_bagger_clause={player.is_bagger_clause}
-                    />
-=======
                     <TournamentPlayerName player_id={player.player_id} name={player.name} is_squad_captain={player.is_captain}
                     is_representative={player.is_representative} is_bagger_clause={player.is_bagger_clause} is_banned={player.is_banned}/>
->>>>>>> ff433aba
                   </td>
                   <td class="mobile-hide">
-                    <FriendCodeDisplay friend_codes={player.friend_codes} />
+                    <FriendCodeDisplay friend_codes={player.friend_codes}/>
                   </td>
                   <td>
-                    <ChevronDownSolid class="cursor-pointer" />
+                    <ChevronDownSolid class="cursor-pointer"/>
                     <Dropdown>
-                      <DropdownItem on:click={() => toggleCaptain(player)}
-                        >{$LL.TOURNAMENTS.REGISTRATIONS.TOGGLE_CAPTAIN()}</DropdownItem
-                      >
+                      <DropdownItem on:click={() => toggleCaptain(player)}>{$LL.TOURNAMENTS.REGISTRATIONS.TOGGLE_CAPTAIN()}</DropdownItem>
                       {#if !player.is_captain}
-                        <DropdownItem on:click={() => toggleRep(player)}
-                          >{$LL.TOURNAMENTS.REGISTRATIONS.TOGGLE_REPRESENTATIVE()}</DropdownItem
-                        >
+                        <DropdownItem on:click={() => toggleRep(player)}>{$LL.TOURNAMENTS.REGISTRATIONS.TOGGLE_REPRESENTATIVE()}</DropdownItem>
                       {/if}
                       {#if tournament.bagger_clause_enabled && !tournament.team_members_only}
-                        <DropdownItem on:click={() => toggleBagger(player)}
-                          >{$LL.TOURNAMENTS.REGISTRATIONS.TOGGLE_BAGGER()}</DropdownItem
-                        >
+                        <DropdownItem on:click={() => toggleBagger(player)}>{$LL.TOURNAMENTS.REGISTRATIONS.TOGGLE_BAGGER()}</DropdownItem>
                       {/if}
-                      <DropdownItem on:click={() => removePlayer(player)}
-                        >{$LL.TOURNAMENTS.REGISTRATIONS.REMOVE()}</DropdownItem
-                      >
+                      <DropdownItem on:click={() => removePlayer(player)}>{$LL.TOURNAMENTS.REGISTRATIONS.REMOVE()}</DropdownItem>
                     </Dropdown>
                   </td>
                 </tr>
@@ -328,27 +285,20 @@
         {/if}
         {#if tournament.min_representatives && num_reps !== tournament.min_representatives}
           <div>
-            {$LL.TOURNAMENTS.REGISTRATIONS.SELECT_REPRESENTATIVES({
-              min_representatives: tournament.min_representatives,
-            })}
+            {$LL.TOURNAMENTS.REGISTRATIONS.SELECT_REPRESENTATIVES({min_representatives: tournament.min_representatives})}
           </div>
         {/if}
         {#if tournament.team_members_only && tournament.min_squad_size && players.length < tournament.min_squad_size}
           <div>
-            {$LL.TOURNAMENTS.REGISTRATIONS.SELECT_MORE_PLAYERS({ count: tournament.min_squad_size - players.length })}
+            {$LL.TOURNAMENTS.REGISTRATIONS.SELECT_MORE_PLAYERS({count: tournament.min_squad_size - players.length})}
           </div>
         {/if}
         {#if tournament.max_squad_size && players.length > tournament.max_squad_size}
           <div>
-            {$LL.TOURNAMENTS.REGISTRATIONS.SELECT_LESS_PLAYERS({
-              max_squad_size: tournament.max_squad_size,
-              count: tournament.max_squad_size - players.length,
-            })}
+            {$LL.TOURNAMENTS.REGISTRATIONS.SELECT_LESS_PLAYERS({max_squad_size: tournament.max_squad_size, count: tournament.max_squad_size - players.length})}
           </div>
         {/if}
-        <Button on:click={register} {working} disabled={!can_register}
-          >{$LL.TOURNAMENTS.REGISTRATIONS.REGISTER()}</Button
-        >
+        <Button on:click={register} {working} disabled={!can_register}>{$LL.TOURNAMENTS.REGISTRATIONS.REGISTER()}</Button>
       </div>
     {/if}
   </div>
