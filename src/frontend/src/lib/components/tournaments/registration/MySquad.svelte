--- conflicted
+++ resolved
@@ -39,12 +39,7 @@
     if (!player) {
       return;
     }
-<<<<<<< HEAD
-
     if (!registration.is_squad_captain) {
-=======
-    if (!my_player.is_squad_captain) {
->>>>>>> a41f9fa0
       return;
     }
     working = true;
