--- conflicted
+++ resolved
@@ -36,12 +36,12 @@
 
   function is_squad_eligible(squad: TournamentSquad) {
     if (tournament.min_squad_size !== null) {
-      if (squad.players.filter((p) => !p.is_invite).length < tournament.min_squad_size) {
+      if (squad.players.filter(p => !p.is_invite).length < tournament.min_squad_size) {
         return false;
       }
     }
-    if (tournament.min_players_checkin !== null) {
-      if (squad.players.filter((p) => p.is_checked_in).length < tournament.min_players_checkin) {
+    if(tournament.min_players_checkin !== null) {
+      if(squad.players.filter(p => p.is_checked_in).length < tournament.min_players_checkin) {
         return false;
       }
     }
@@ -123,7 +123,7 @@
   <col class="eligible mobile-hide" />
   <col class="date mobile-hide" />
   {#if is_privileged}
-    <col class="actions" />
+    <col class="actions"/>
   {/if}
   <thead>
     <tr>
@@ -141,9 +141,7 @@
       <th>
         {$LL.TOURNAMENTS.REGISTRATIONS.PLAYERS()}
         <button class="show-players" on:click={toggle_all_players}>
-          {all_toggle_on
-            ? $LL.TOURNAMENTS.REGISTRATIONS.HIDE_ALL_PLAYERS()
-            : $LL.TOURNAMENTS.REGISTRATIONS.SHOW_ALL_PLAYERS()}
+          {all_toggle_on ? $LL.TOURNAMENTS.REGISTRATIONS.HIDE_ALL_PLAYERS() : $LL.TOURNAMENTS.REGISTRATIONS.SHOW_ALL_PLAYERS()}
         </button>
       </th>
       <th class="mobile-hide">{$LL.TOURNAMENTS.REGISTRATIONS.ELIGIBLE()}</th>
@@ -153,68 +151,11 @@
         </button>
       </th>
       {#if is_privileged}
-        <th />
+        <th/>
       {/if}
     </tr>
   </thead>
   <tbody>
-<<<<<<< HEAD
-    {#each squads as squad, i}
-      <tr class="row-{i % 2}">
-        <td>{squad.id}</td>
-        {#if tournament.squad_tag_required}
-          <td>
-            <TagBadge tag={squad.tag} color={squad.color} />
-          </td>
-        {/if}
-        {#if tournament.squad_name_required}
-          <td>
-            {#if squad.rosters.length}
-              <a href="/{$page.params.lang}/registry/teams/profile?id={squad.rosters[0].team_id}">
-                {squad.name}
-              </a>
-            {:else}
-              {squad.name}
-            {/if}
-          </td>
-        {/if}
-        <td
-          >{squad.players.filter((p) => !p.is_invite).length}
-          <button class="show-players" on:click={() => toggle_show_players(squad.id)}>
-            {squad_data[squad.id].display_players ? $LL.COMMON.HIDE_BUTTON() : $LL.COMMON.SHOW_BUTTON()}
-          </button></td
-        >
-        <td class="mobile-hide">
-          {is_squad_eligible(squad) ? $LL.COMMON.YES() : $LL.COMMON.NO()}
-        </td>
-        <td class="mobile-hide">{squad_data[squad.id].date.toLocaleString($locale, options)}</td>
-        {#if is_privileged}
-          <td>
-            <ChevronDownSolid class="cursor-pointer" />
-            <Dropdown>
-              {#if !tournament.max_squad_size || squad.players.length < tournament.max_squad_size}
-                <DropdownItem on:click={() => add_player_dialog.open(squad)}
-                  >{$LL.TOURNAMENTS.REGISTRATIONS.ADD_PLAYER()}</DropdownItem
-                >
-              {/if}
-              <DropdownItem on:click={() => edit_squad_dialog.open(squad)}>{$LL.COMMON.EDIT()}</DropdownItem>
-              <DropdownItem on:click={() => unregisterSquad(squad)}
-                >{$LL.TOURNAMENTS.REGISTRATIONS.REMOVE()}</DropdownItem
-              >
-              {#if tournament.teams_allowed}
-                <DropdownItem on:click={() => manage_rosters_dialog.open(squad)}
-                  >{$LL.TOURNAMENTS.REGISTRATIONS.MANAGE_ROSTERS()}</DropdownItem
-                >
-              {/if}
-            </Dropdown>
-          </td>
-        {/if}
-      </tr>
-      {#if squad_data[squad.id].display_players}
-        <tr class="inner">
-          <td colspan="10">
-            <TournamentPlayerList {tournament} players={squad.players} {is_privileged} />
-=======
     {#key [squads, show_all]}
       {#each show_all ? squads : squads.slice(0, display_limit) as squad, i}
         <tr class="row-{i % 2}">
@@ -243,7 +184,6 @@
           >
           <td class="mobile-hide">
             {is_squad_eligible(squad) ? $LL.COMMON.YES() : $LL.COMMON.NO()}
->>>>>>> ff433aba
           </td>
           <td class="mobile-hide">{squad_data[squad.id].date.toLocaleString($locale, options)}</td>
           {#if is_privileged}
@@ -274,9 +214,9 @@
   </tbody>
 </Table>
 
-<AddPlayerToSquad bind:this={add_player_dialog} {tournament} />
-<EditSquadDialog bind:this={edit_squad_dialog} {tournament} is_privileged={true} />
-<ManageSquadRosters bind:this={manage_rosters_dialog} {tournament} is_privileged={true} />
+<AddPlayerToSquad bind:this={add_player_dialog} {tournament}/>
+<EditSquadDialog bind:this={edit_squad_dialog} {tournament} is_privileged={true}/>
+<ManageSquadRosters bind:this={manage_rosters_dialog} {tournament} is_privileged={true}/>
 
 <style>
   button.show-players {
