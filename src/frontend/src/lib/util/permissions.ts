--- conflicted
+++ resolved
@@ -174,11 +174,8 @@
   merge_teams: 'team_merge',
   manage_word_filter: 'word_filter_manage',
   edit_user: 'user_edit',
-<<<<<<< HEAD
   manage_posts: 'post_manage',
-=======
   view_alt_flags: 'alt_flag_view',
->>>>>>> aa9ad1b7
 };
 
 export const team_permissions = {
