/* eslint-disable @typescript-eslint/no-explicit-any */
import type { Color } from '$lib/types/colors';
import type { Tournament } from '$lib/types/tournament';
import type { PlacementOrganizer } from '$lib/types/placement-organizer';

export function check_registrations_open(tournament: Tournament) {
  if (!tournament.registrations_open) {
    return false;
  }
  const registration_deadline: Date | null = tournament.registration_deadline
    ? new Date(tournament.registration_deadline * 1000)
    : null;
  if (!registration_deadline) {
    return true;
  }
  const now = new Date().getTime();
  if (registration_deadline.getTime() < now) {
    return false;
  }
  return true;
}

export function sort_placement_list(a: PlacementOrganizer, b: PlacementOrganizer) {
  if (a.placement === b.placement) {
    return 0;
  }
  if (a.is_disqualified || a.placement === null) {
    return 1;
  }
  if (b.is_disqualified || b.placement === null) {
    return -1;
  }
  return a.placement < b.placement ? -1 : 1;
}

<<<<<<< HEAD
export function findNumberOfDaysBetweenDates(start: number, end: number, isMs: boolean = false) {
  const timeInDay = isMs ? 86400000 : 86400; // js/ts uses milliseconds while Python uses seconds
  return Math.floor((end - start) / timeInDay);
}

export const permissions = {
  create_tournament: 'tournament_create',
  edit_tournament: 'tournament_edit',
  create_series: 'series_create',
  edit_series: 'series_edit',
  create_tournament_template: 'tournament_template_create',
  edit_tournament_template: 'tournament_template_edit',
  manage_tournament_registrations: 'tournament_registrations_manage',
  edit_player: 'player_edit',
  manage_teams: 'team_manage',
  invite_team_players: 'team_player_invite',
  manage_team_rosters: 'team_roster_manage',
  edit_team_info: 'team_info_edit',
  manage_registration_history: 'registration_history_edit',
  manage_transfers: 'transfers_manage',
  register_team_tournament: 'team_tournament_register',
  ban_player: 'player_ban',
};

export const team_permissions = {
  edit_team_name_tag: 'team_name_tag_edit',
  edit_team_info: 'team_info_edit',
  create_rosters: 'roster_create',
  manage_rosters: 'roster_manage',
  manage_roles: 'role_manage',
  invite_players: 'player_invite',
  kick_players: 'player_kick',
  register_tournament: 'tournament_register',
  manage_tournament_rosters: 'tournament_rosters_manage',
};

export const series_permissions = {
  create_tournament: 'tournament_create',
  edit_tournament: 'tournament_edit',
  create_tournament_template: 'tournament_template_create',
  edit_tournament_template: 'tournament_template_edit',
  manage_tournament_registrations: 'tournament_registrations_manage',
  manage_series_roles: 'series_roles_manage',
  edit_series: 'series_edit',
};

export const mod_panel_permissions = [
  permissions.edit_player,
  permissions.manage_teams,
  permissions.manage_transfers,
  permissions.ban_player,
];

=======
>>>>>>> 4e36317f
export const valid_games: { [key: string]: string } = {
  mk8dx: 'Mario Kart 8 Deluxe',
  mk8: 'Mario Kart 8',
  mkw: 'Mario Kart Wii',
  mkt: 'Mario Kart Tour',
  mk7: 'Mario Kart 7',
  smk: 'Super Mario Kart',
};
export const valid_modes: { [key: string]: string[] } = {
  mk8dx: [
    '150cc',
    '200cc',
    'mixed_battle',
    'balloon_battle',
    'shine_thief',
    'bobomb_blast',
    'coin_runners',
    'renegade_roundup',
    'match_race',
    'mixed',
  ],
  mk8: ['150cc', '200cc'],
  mkw: ['rt', 'ct'],
  mkt: ['vsrace'],
  mk7: ['vsrace'],
  smk: ['match_race'],
};
export const mode_names: { [key: string]: string } = {
  '150cc': '150cc',
  '200cc': '200cc',
  mixed_battle: 'Battle (Mixed)',
  balloon_battle: 'Balloon Battle',
  shine_thief: 'Shine Thief',
  bobomb_blast: 'Bob-omb Blast',
  coin_runners: 'Coin Runners',
  renegade_roundup: 'Renegade Roundup',
  match_race: 'Match Race',
  mixed: 'Mixed Format',
  rt: 'Regular Tracks',
  ct: 'Custom Tracks',
  vsrace: 'VS Race',
};
export const colors: Color[] = [
  {
    label: 'RED_1',
    value: '#ef5350',
  },
  {
    label: 'ORANGE_1',
    value: '#ffa726',
  },
  {
    label: 'YELLOW_1',
    value: '#d4e157',
  },
  {
    label: 'GREEN_1',
    value: '#66bb6a',
  },
  {
    label: 'AQUA_1',
    value: '#26a69a',
  },
  {
    label: 'BLUE_1',
    value: '#29b6f6',
  },
  {
    label: 'INDIGO_1',
    value: '#5c6bc0',
  },
  {
    label: 'PURPLE_1',
    value: '#7e57c2',
  },
  {
    label: 'PINK_1',
    value: '#ec407a',
  },
  {
    label: 'GREY_1',
    value: '#888888;',
  },
  {
    label: 'RED_2',
    value: '#c62828',
  },
  {
    label: 'ORANGE_2',
    value: '#ef6c00',
  },
  {
    label: 'YELLOW_2',
    value: '#9e9d24',
  },
  {
    label: 'GREEN_2',
    value: '#2e7d32;',
  },
  {
    label: 'AQUA_2',
    value: '#00897b',
  },
  {
    label: 'BLUE_2',
    value: '#0277bd;',
  },
  {
    label: 'INDIGO_2',
    value: '#283593',
  },
  {
    label: 'PURPLE_2',
    value: '#4527a0',
  },
  {
    label: 'PINK_2',
    value: '#ad1457',
  },
  {
    label: 'GREY_2',
    value: '#444444',
  },
  {
    label: 'RED_3',
    value: '#d44a48',
  },
  {
    label: 'ORANGE_3',
    value: '#e69422',
  },
  {
    label: 'YELLOW_3',
    value: '#bdc74e',
  },
  {
    label: 'GREEN_3',
    value: '#4a874c',
  },
  {
    label: 'AQUA_3',
    value: '#208c81',
  },
  {
    label: 'BLUE_3',
    value: '#25a5db',
  },
  {
    label: 'INDIGO_3',
    value: '#505ca6',
  },
  {
    label: 'PURPLE_3',
    value: '#6c4ca8',
  },
  {
    label: 'PINK_3',
    value: '#d13b6f',
  },
  {
    label: 'GREY_3',
    value: '#545454',
  },
  {
    label: 'RED_4',
    value: '#ab2424',
  },
  {
    label: 'ORANGE_4',
    value: '#d45f00',
  },
  {
    label: 'YELLOW_4',
    value: '#82801e',
  },
  {
    label: 'GREEN_4',
    value: '#205723',
  },
  {
    label: 'AQUA_4',
    value: '#006e61',
  },
  {
    label: 'BLUE_4',
    value: '#0369a3',
  },
  {
    label: 'INDIGO_4',
    value: '#222d78',
  },
  {
    label: 'PURPLE_4',
    value: '#382185',
  },
  {
    label: 'PINK_4',
    value: '#91114b',
  },
  {
    label: 'BLACK',
    value: '#000000',
  },
];
export const default_player_ban_options: string[] = [
  'Alternate Account',
  'Alting',
  'Harassment',
  'Sexual Misconduct',
  'Other',
];<|MERGE_RESOLUTION|>--- conflicted
+++ resolved
@@ -33,62 +33,11 @@
   return a.placement < b.placement ? -1 : 1;
 }
 
-<<<<<<< HEAD
 export function findNumberOfDaysBetweenDates(start: number, end: number, isMs: boolean = false) {
   const timeInDay = isMs ? 86400000 : 86400; // js/ts uses milliseconds while Python uses seconds
   return Math.floor((end - start) / timeInDay);
 }
 
-export const permissions = {
-  create_tournament: 'tournament_create',
-  edit_tournament: 'tournament_edit',
-  create_series: 'series_create',
-  edit_series: 'series_edit',
-  create_tournament_template: 'tournament_template_create',
-  edit_tournament_template: 'tournament_template_edit',
-  manage_tournament_registrations: 'tournament_registrations_manage',
-  edit_player: 'player_edit',
-  manage_teams: 'team_manage',
-  invite_team_players: 'team_player_invite',
-  manage_team_rosters: 'team_roster_manage',
-  edit_team_info: 'team_info_edit',
-  manage_registration_history: 'registration_history_edit',
-  manage_transfers: 'transfers_manage',
-  register_team_tournament: 'team_tournament_register',
-  ban_player: 'player_ban',
-};
-
-export const team_permissions = {
-  edit_team_name_tag: 'team_name_tag_edit',
-  edit_team_info: 'team_info_edit',
-  create_rosters: 'roster_create',
-  manage_rosters: 'roster_manage',
-  manage_roles: 'role_manage',
-  invite_players: 'player_invite',
-  kick_players: 'player_kick',
-  register_tournament: 'tournament_register',
-  manage_tournament_rosters: 'tournament_rosters_manage',
-};
-
-export const series_permissions = {
-  create_tournament: 'tournament_create',
-  edit_tournament: 'tournament_edit',
-  create_tournament_template: 'tournament_template_create',
-  edit_tournament_template: 'tournament_template_edit',
-  manage_tournament_registrations: 'tournament_registrations_manage',
-  manage_series_roles: 'series_roles_manage',
-  edit_series: 'series_edit',
-};
-
-export const mod_panel_permissions = [
-  permissions.edit_player,
-  permissions.manage_teams,
-  permissions.manage_transfers,
-  permissions.ban_player,
-];
-
-=======
->>>>>>> 4e36317f
 export const valid_games: { [key: string]: string } = {
   mk8dx: 'Mario Kart 8 Deluxe',
   mk8: 'Mario Kart 8',
